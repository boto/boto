--- conflicted
+++ resolved
@@ -11,10 +11,6 @@
 .tox
 .coverage
 *flymake.py
-<<<<<<< HEAD
-
+venv
 # for python 3 port
-py3kport/build*
-=======
-venv
->>>>>>> fab63750
+py3kport/build*