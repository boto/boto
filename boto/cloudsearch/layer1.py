--- conflicted
+++ resolved
@@ -399,14 +399,8 @@
                     'domain_status_list')
         params = {}
         if domain_names:
-<<<<<<< HEAD
-            for i in xrange(len(domain_names)):
-                params["DomainNames.member.%d" % (i+1)] = domain_names[i]
-
-=======
             for i, domain_name in enumerate(domain_names, 1):
                 params['DomainNames.member.%d' % i] = domain_name
->>>>>>> 8a8a0453
         return self.get_response(doc_path, 'DescribeDomains',
                                  params, verb='POST',
                                  list_marker='DomainStatusList')
