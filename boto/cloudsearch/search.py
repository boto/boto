--- conflicted
+++ resolved
@@ -39,10 +39,7 @@
 
 
 class SearchResults(object):
-<<<<<<< HEAD
-
-=======
->>>>>>> a950c776
+
     def __init__(self, **attrs):
         self.rid = attrs['info']['rid']
         # self.doc_coverage_pct = attrs['info']['doc-coverage-pct']
@@ -309,11 +306,7 @@
         r = requests.get(url, params=params)
         try:
             data = json.loads(r.content)
-<<<<<<< HEAD
-        except json.JSONDecodeError,e:
-=======
         except ValueError, e:
->>>>>>> a950c776
             if r.status_code == 403:
                 msg = ''
                 import re
