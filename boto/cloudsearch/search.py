# Copyright (c) 2012 Mitch Garnaat http://garnaat.org/
# Copyright (c) 2012 Amazon.com, Inc. or its affiliates.
# All Rights Reserved
#
# Permission is hereby granted, free of charge, to any person obtaining a
# copy of this software and associated documentation files (the
# "Software"), to deal in the Software without restriction, including
# without limitation the rights to use, copy, modify, merge, publish, dis-
# tribute, sublicense, and/or sell copies of the Software, and to permit
# persons to whom the Software is furnished to do so, subject to the fol-
# lowing conditions:
#
# The above copyright notice and this permission notice shall be included
# in all copies or substantial portions of the Software.
#
# THE SOFTWARE IS PROVIDED "AS IS", WITHOUT WARRANTY OF ANY KIND, EXPRESS
# OR IMPLIED, INCLUDING BUT NOT LIMITED TO THE WARRANTIES OF MERCHANTABIL-
# ITY, FITNESS FOR A PARTICULAR PURPOSE AND NONINFRINGEMENT. IN NO EVENT
# SHALL THE AUTHOR BE LIABLE FOR ANY CLAIM, DAMAGES OR OTHER LIABILITY,
# WHETHER IN AN ACTION OF CONTRACT, TORT OR OTHERWISE, ARISING FROM,
# OUT OF OR IN CONNECTION WITH THE SOFTWARE OR THE USE OR OTHER DEALINGS
# IN THE SOFTWARE.
#
from math import ceil
from boto.compat import json, map, six
import requests


class SearchServiceException(Exception):
    pass


class CommitMismatchError(Exception):
    pass


class SearchResults(object):
<<<<<<< HEAD

=======
>>>>>>> edfa222f
    def __init__(self, **attrs):
        self.rid = attrs['info']['rid']
        # self.doc_coverage_pct = attrs['info']['doc-coverage-pct']
        self.cpu_time_ms = attrs['info']['cpu-time-ms']
        self.time_ms = attrs['info']['time-ms']
        self.hits = attrs['hits']['found']
        self.docs = attrs['hits']['hit']
        self.start = attrs['hits']['start']
        self.rank = attrs['rank']
        self.match_expression = attrs['match-expr']
        self.query = attrs['query']
        self.search_service = attrs['search_service']

        self.facets = {}
        if 'facets' in attrs:
            for (facet, values) in attrs['facets'].items():
                if 'constraints' in values:
                    self.facets[facet] = dict((k, v) for (k, v) in map(lambda x: (x['value'], x['count']), values['constraints']))

        self.num_pages_needed = ceil(self.hits / self.query.real_size)

    def __len__(self):
        return len(self.docs)

    def __iter__(self):
        return iter(self.docs)

    def next_page(self):
        """Call Cloudsearch to get the next page of search results

        :rtype: :class:`boto.cloudsearch.search.SearchResults`
        :return: the following page of search results
        """
        if self.query.page <= self.num_pages_needed:
            self.query.start += self.query.real_size
            self.query.page += 1
            return self.search_service(self.query)
        else:
            raise StopIteration


class Query(object):

    RESULTS_PER_PAGE = 500

    def __init__(self, q=None, bq=None, rank=None, return_fields=None,
                 size=10, start=0, facet=None, facet_constraints=None,
                 facet_sort=None, facet_top_n=None, t=None,
                 rank_expressions=None):

        self.q = q
        self.bq = bq
        self.rank_expressions = rank_expressions or {}
        self.rank = rank or []
        self.return_fields = return_fields or []
        self.start = start
        self.facet = facet or []
        self.facet_constraints = facet_constraints or {}
        self.facet_sort = facet_sort or {}
        self.facet_top_n = facet_top_n or {}
        self.t = t or {}
        self.page = 0
        self.update_size(size)

    def update_size(self, new_size):
        self.size = new_size
        self.real_size = Query.RESULTS_PER_PAGE if (self.size >
            Query.RESULTS_PER_PAGE or self.size == 0) else self.size

    def to_params(self):
        """Transform search parameters from instance properties to a dictionary

        :rtype: dict
        :return: search parameters
        """
        params = {'start': self.start, 'size': self.real_size}

        if self.q:
            params['q'] = self.q

        if self.bq:
            params['bq'] = self.bq

        if self.rank_expressions:
            for k, v in self.rank_expressions.iteritems():
                params['rank-%s' % k] = v

        if self.rank:
            params['rank'] = ','.join(self.rank)

        if self.return_fields:
            params['return-fields'] = ','.join(self.return_fields)

        if self.facet:
            params['facet'] = ','.join(self.facet)

        if self.facet_constraints:
            for k, v in six.iteritems(self.facet_constraints):
                params['facet-%s-constraints' % k] = v

        if self.facet_sort:
            for k, v in six.iteritems(self.facet_sort):
                params['facet-%s-sort' % k] = v

        if self.facet_top_n:
            for k, v in six.iteritems(self.facet_top_n):
                params['facet-%s-top-n' % k] = v

        if self.t:
            for k, v in six.iteritems(self.t):
                params['t-%s' % k] = v
        return params


class SearchConnection(object):

    def __init__(self, domain=None, endpoint=None):
        self.domain = domain
        self.endpoint = endpoint
        if not endpoint:
            self.endpoint = domain.search_service_endpoint

    def build_query(self, q=None, bq=None, rank=None, return_fields=None,
                    size=10, start=0, facet=None, facet_constraints=None,
                    facet_sort=None, facet_top_n=None, t=None,
                    rank_expressions=None):

        return Query(q=q, bq=bq, rank=rank, return_fields=return_fields,
                     size=size, start=start, facet=facet, facet_constraints=facet_constraints,
                     facet_sort=facet_sort, facet_top_n=facet_top_n, t=t,
                     rank_expressions=rank_expressions)

    def search(self, q=None, bq=None, rank=None, return_fields=None,
               size=10, start=0, facet=None, facet_constraints=None,
               facet_sort=None, facet_top_n=None, t=None,
               rank_expressions=None):
        """
        Send a query to CloudSearch

        Each search query should use at least the q or bq argument to specify
        the search parameter. The other options are used to specify the
        criteria of the search.

        :type q: string
        :param q: A string to search the default search fields for.

        :type bq: string
        :param bq: A string to perform a Boolean search. This can be used to
            create advanced searches.

        :type rank: List of strings
        :param rank: A list of fields or rank expressions used to order the
            search results. A field can be reversed by using the - operator.
            ``['-year', 'author']``

        :type return_fields: List of strings
        :param return_fields: A list of fields which should be returned by the
            search. If this field is not specified, only IDs will be returned.
            ``['headline']``

        :type size: int
        :param size: Number of search results to specify

        :type start: int
        :param start: Offset of the first search result to return (can be used
            for paging)

        :type facet: list
        :param facet: List of fields for which facets should be returned
            ``['colour', 'size']``

        :type facet_constraints: dict
        :param facet_constraints: Use to limit facets to specific values
            specified as comma-delimited strings in a Dictionary of facets
            ``{'colour': "'blue','white','red'", 'size': "big"}``

        :type facet_sort: dict
        :param facet_sort: Rules used to specify the order in which facet
            values should be returned. Allowed values are *alpha*, *count*,
            *max*, *sum*. Use *alpha* to sort alphabetical, and *count* to sort
            the facet by number of available result.
            ``{'color': 'alpha', 'size': 'count'}``

        :type facet_top_n: dict
        :param facet_top_n: Dictionary of facets and number of facets to
            return.
            ``{'colour': 2}``

        :type t: dict
        :param t: Specify ranges for specific fields
            ``{'year': '2000..2005'}``

        :type rank_expressions: dict
        :param rank_expressions: Use to define rank expressions in the search
            request. These expressions are not stored within your domain
            configuration
            ``{'exp1': sin(text_relevance), exp2:cos(text_relevance)}``

        :rtype: :class:`boto.cloudsearch.search.SearchResults`
        :return: Returns the results of this search

        The following examples all assume we have indexed a set of documents
        with fields: *author*, *date*, *headline*

        A simple search will look for documents whose default text search
        fields will contain the search word exactly:

        >>> search(q='Tim') # Return documents with the word Tim in them (but not Timothy)

        A simple search with more keywords will return documents whose default
        text search fields contain the search strings together or separately.

        >>> search(q='Tim apple') # Will match "tim" and "apple"

        More complex searches require the boolean search operator.

        Wildcard searches can be used to search for any words that start with
        the search string.

        >>> search(bq="'Tim*'") # Return documents with words like Tim or Timothy)

        Search terms can also be combined. Allowed operators are "and", "or",
        "not", "field", "optional", "token", "phrase", or "filter"

        >>> search(bq="(and 'Tim' (field author 'John Smith'))")

        Facets allow you to show classification information about the search
        results. For example, you can retrieve the authors who have written
        about Tim:

        >>> search(q='Tim', facet=['Author'])

        With facet_constraints, facet_top_n and facet_sort more complicated
        constraints can be specified such as returning the top author out of
        John Smith and Mark Smith who have a document with the word Tim in it.

        >>> search(q='Tim',
        ...     facet=['Author'],
        ...     facet_constraints={'author': "'John Smith','Mark Smith'"},
        ...     facet=['author'],
        ...     facet_top_n={'author': 1},
        ...     facet_sort={'author': 'count'})
        """

        query = self.build_query(q=q, bq=bq, rank=rank, return_fields=return_fields,
                                 size=size, start=start, facet=facet, facet_constraints=facet_constraints,
                                 facet_sort=facet_sort, facet_top_n=facet_top_n, t=t,
                                 rank_expressions=rank_expressions)
        return self(query)

    def __call__(self, query):
        """Make a call to CloudSearch

        :type query: :class:`boto.cloudsearch.search.Query`
        :param query: A group of search criteria

        :rtype: :class:`boto.cloudsearch.search.SearchResults`
        :return: search results
        """
        url = "http://%s/2011-02-01/search" % (self.endpoint)
        params = query.to_params()

        r = requests.get(url, params=params)
        body = r.content.decode('utf-8')
        try:
            data = json.loads(body)
        except ValueError as e:
            if r.status_code == 403:
                msg = ''
                import re
                g = re.search('<html><body><h1>403 Forbidden</h1>([^<]+)<', body)
                try:
                    msg = ': %s' % (g.groups()[0].strip())
                except AttributeError:
                    pass
                raise SearchServiceException('Authentication error from Amazon%s' % msg)
            raise SearchServiceException("Got non-json response from Amazon. %s" % body, query)

        if 'messages' in data and 'error' in data:
            for m in data['messages']:
                if m['severity'] == 'fatal':
                    raise SearchServiceException("Error processing search %s "
                        "=> %s" % (params, m['message']), query)
        elif 'error' in data:
            raise SearchServiceException("Unknown error processing search %s"
                % json.dumps(data), query)

        data['query'] = query
        data['search_service'] = self

        return SearchResults(**data)

    def get_all_paged(self, query, per_page):
        """Get a generator to iterate over all pages of search results

        :type query: :class:`boto.cloudsearch.search.Query`
        :param query: A group of search criteria

        :type per_page: int
        :param per_page: Number of docs in each :class:`boto.cloudsearch.search.SearchResults` object.

        :rtype: generator
        :return: Generator containing :class:`boto.cloudsearch.search.SearchResults`
        """
        query.update_size(per_page)
        page = 0
        num_pages_needed = 0
        while page <= num_pages_needed:
            results = self(query)
            num_pages_needed = results.num_pages_needed
            yield results
            query.start += query.real_size
            page += 1

    def get_all_hits(self, query):
        """Get a generator to iterate over all search results

        Transparently handles the results paging from Cloudsearch
        search results so even if you have many thousands of results
        you can iterate over all results in a reasonably efficient
        manner.

        :type query: :class:`boto.cloudsearch.search.Query`
        :param query: A group of search criteria

        :rtype: generator
        :return: All docs matching query
        """
        page = 0
        num_pages_needed = 0
        while page <= num_pages_needed:
            results = self(query)
            num_pages_needed = results.num_pages_needed
            for doc in results:
                yield doc
            query.start += query.real_size
            page += 1

    def get_num_hits(self, query):
        """Return the total number of hits for query

        :type query: :class:`boto.cloudsearch.search.Query`
        :param query: a group of search criteria

        :rtype: int
        :return: Total number of hits for query
        """
        query.update_size(1)
        return self(query).hits


<|MERGE_RESOLUTION|>--- conflicted
+++ resolved
@@ -35,10 +35,6 @@
 
 
 class SearchResults(object):
-<<<<<<< HEAD
-
-=======
->>>>>>> edfa222f
     def __init__(self, **attrs):
         self.rid = attrs['info']['rid']
         # self.doc_coverage_pct = attrs['info']['doc-coverage-pct']
