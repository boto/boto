--- conflicted
+++ resolved
@@ -26,14 +26,10 @@
 BotoConfigPath = '/etc/boto.cfg'
 BotoConfigLocations = [BotoConfigPath]
 if 'BOTO_CONFIG' in os.environ:
-<<<<<<< HEAD
     BotoConfigLocations.append(os.path.expanduser(os.environ['BOTO_CONFIG']))
 elif 'HOME' in os.environ:
     UserConfigPath = os.path.expanduser('~/.boto')
     BotoConfigLocations.append(UserConfigPath)
-=======
-    BotoConfigLocations = [os.path.expanduser(os.environ['BOTO_CONFIG'])]
->>>>>>> 1f705083
 else:
     UserConfigPath = None
     __home_dir = os.path.expanduser('~')
