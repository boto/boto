# Copyright 2010 Google Inc.
# Copyright (c) 2011, Nexenta Systems Inc.
#
# Permission is hereby granted, free of charge, to any person obtaining a
# copy of this software and associated documentation files (the
# "Software"), to deal in the Software without restriction, including
# without limitation the rights to use, copy, modify, merge, publish, dis-
# tribute, sublicense, and/or sell copies of the Software, and to permit
# persons to whom the Software is furnished to do so, subject to the fol-
# lowing conditions:
#
# The above copyright notice and this permission notice shall be included
# in all copies or substantial portions of the Software.
#
# THE SOFTWARE IS PROVIDED "AS IS", WITHOUT WARRANTY OF ANY KIND, EXPRESS
# OR IMPLIED, INCLUDING BUT NOT LIMITED TO THE WARRANTIES OF MERCHANTABIL-
# ITY, FITNESS FOR A PARTICULAR PURPOSE AND NONINFRINGEMENT. IN NO EVENT
# SHALL THE AUTHOR BE LIABLE FOR ANY CLAIM, DAMAGES OR OTHER LIABILITY,
# WHETHER IN AN ACTION OF CONTRACT, TORT OR OTHERWISE, ARISING FROM,
# OUT OF OR IN CONNECTION WITH THE SOFTWARE OR THE USE OR OTHER DEALINGS
# IN THE SOFTWARE.

import boto
import os
import sys
from boto.s3.deletemarker import DeleteMarker
from boto.exception import BotoClientError
from boto.exception import InvalidUriError


class StorageUri(object):
    """
    Base class for representing storage provider-independent bucket and
    object name with a shorthand URI-like syntax.

    This is an abstract class: the constructor cannot be called (throws an
    exception if you try).
    """

    connection = None
    # Optional args that can be set from one of the concrete subclass
    # constructors, to change connection behavior (e.g., to override
    # https_connection_factory).
    connection_args = None

    # Map of provider scheme ('s3' or 'gs') to AWSAuthConnection object. We
    # maintain a pool here in addition to the connection pool implemented
    # in AWSAuthConnection because the latter re-creates its connection pool
    # every time that class is instantiated (so the current pool is used to
    # avoid re-instantiating AWSAuthConnection).
    provider_pool = {}

    def __init__(self):
        """Uncallable constructor on abstract base StorageUri class.
        """
        raise BotoClientError('Attempt to instantiate abstract StorageUri '
                              'class')

    def __repr__(self):
        """Returns string representation of URI."""
        return self.uri

    def equals(self, uri):
        """Returns true if two URIs are equal."""
        return self.uri == uri.uri

    def check_response(self, resp, level, uri):
        if resp is None:
            raise InvalidUriError('Attempt to get %s for "%s" failed.\nThis '
                                  'can happen if the URI refers to a non-'
                                  'existent object or if you meant to\noperate '
                                  'on a directory (e.g., leaving off -R option '
                                  'on gsutil cp, mv, or ls of a\nbucket). If a '
                                  'version-ful object was specified, you may '
                                  'have neglected to\nuse a -v flag.' %
                                  (level, uri))

    def _check_bucket_uri(self, function_name):
        if issubclass(type(self), BucketStorageUri) and not self.bucket_name:
            raise InvalidUriError(
                '%s on bucket-less URI (%s)' % (function_name, self.uri))

    def _check_object_uri(self, function_name):
        if issubclass(type(self), BucketStorageUri) and not self.object_name:
            raise InvalidUriError('%s on object-less URI (%s)' %
                                  (function_name, self.uri))

    def _warn_about_args(self, function_name, **args):
        for arg in args:
            if args[arg]:
                sys.stderr.write(
                        'Warning: %s ignores argument: %s=%s\n' %
                        (function_name, arg, str(args[arg])))

    def connect(self, access_key_id=None, secret_access_key=None, **kwargs):
        """
        Opens a connection to appropriate provider, depending on provider
        portion of URI. Requires Credentials defined in boto config file (see
        boto/pyami/config.py).
        @type storage_uri: StorageUri
        @param storage_uri: StorageUri specifying a bucket or a bucket+object
        @rtype: L{AWSAuthConnection<boto.gs.connection.AWSAuthConnection>}
        @return: A connection to storage service provider of the given URI.
        """
        connection_args = dict(self.connection_args or ())
        # Use OrdinaryCallingFormat instead of boto-default
        # SubdomainCallingFormat because the latter changes the hostname
        # that's checked during cert validation for HTTPS connections,
        # which will fail cert validation (when cert validation is enabled).
        # Note: the following import can't be moved up to the start of
        # this file else it causes a config import failure when run from
        # the resumable upload/download tests.
        from boto.s3.connection import OrdinaryCallingFormat
        connection_args['calling_format'] = OrdinaryCallingFormat()
        if (hasattr(self, 'suppress_consec_slashes') and
            'suppress_consec_slashes' not in connection_args):
            connection_args['suppress_consec_slashes'] = (
                self.suppress_consec_slashes)
        connection_args.update(kwargs)
        if not self.connection:
            if self.scheme in self.provider_pool:
                self.connection = self.provider_pool[self.scheme]
            elif self.scheme == 's3':
                from boto.s3.connection import S3Connection
                self.connection = S3Connection(access_key_id,
                                               secret_access_key,
                                               **connection_args)
                self.provider_pool[self.scheme] = self.connection
            elif self.scheme == 'gs':
                from boto.gs.connection import GSConnection
                self.connection = GSConnection(access_key_id,
                                               secret_access_key,
                                               **connection_args)
                self.provider_pool[self.scheme] = self.connection
            elif self.scheme == 'file':
                from boto.file.connection import FileConnection
                self.connection = FileConnection(self)
            else:
                raise InvalidUriError('Unrecognized scheme "%s"' %
                                      self.scheme)
        self.connection.debug = self.debug
        return self.connection

    def delete_key(self, validate=False, headers=None, version_id=None,
                   mfa_token=None):
        self._check_object_uri('delete_key')
        bucket = self.get_bucket(validate, headers)
        return bucket.delete_key(self.object_name, headers, version_id,
                                 mfa_token)

    def list_bucket(self, prefix='', delimiter='', headers=None,
                    all_versions=False):
        self._check_bucket_uri('list_bucket')
        bucket = self.get_bucket(headers=headers)
        if all_versions:
            return (v for v in bucket.list_versions(
                prefix=prefix, delimiter=delimiter, headers=headers)
                    if not isinstance(v, DeleteMarker))
        else:
            return bucket.list(prefix=prefix, delimiter=delimiter,
                               headers=headers)

    def get_all_keys(self, validate=False, headers=None, prefix=None):
        bucket = self.get_bucket(validate, headers)
        return bucket.get_all_keys(headers)

    def get_bucket(self, validate=False, headers=None):
        self._check_bucket_uri('get_bucket')
        conn = self.connect()
        bucket = conn.get_bucket(self.bucket_name, validate, headers)
        self.check_response(bucket, 'bucket', self.uri)
        return bucket

    def get_key(self, validate=False, headers=None, version_id=None):
        self._check_object_uri('get_key')
        bucket = self.get_bucket(validate, headers)
        key = bucket.get_key(self.object_name, headers, version_id)
        self.check_response(key, 'key', self.uri)
        return key

    def new_key(self, validate=False, headers=None):
        self._check_object_uri('new_key')
        bucket = self.get_bucket(validate, headers)
        return bucket.new_key(self.object_name)

    def get_contents_to_stream(self, fp, headers=None, version_id=None):
        self._check_object_uri('get_key')
        self._warn_about_args('get_key', validate=False)
        key = self.get_key(None, headers)
        self.check_response(key, 'key', self.uri)
        return key.get_contents_to_file(fp, headers, version_id=version_id)

    def get_contents_to_file(self, fp, headers=None, cb=None, num_cb=10,
                             torrent=False, version_id=None,
                             res_download_handler=None, response_headers=None):
        self._check_object_uri('get_contents_to_file')
        key = self.get_key(None, headers)
        self.check_response(key, 'key', self.uri)
        key.get_contents_to_file(fp, headers, cb, num_cb, torrent, version_id,
                                 res_download_handler, response_headers)

    def get_contents_as_string(self, validate=False, headers=None, cb=None,
                               num_cb=10, torrent=False, version_id=None):
        self._check_object_uri('get_contents_as_string')
        key = self.get_key(validate, headers)
        self.check_response(key, 'key', self.uri)
        return key.get_contents_as_string(headers, cb, num_cb, torrent,
                                          version_id)

    def acl_class(self):
        conn = self.connect()
        acl_class = conn.provider.acl_class
        self.check_response(acl_class, 'acl_class', self.uri)
        return acl_class

    def canned_acls(self):
        conn = self.connect()
        canned_acls = conn.provider.canned_acls
        self.check_response(canned_acls, 'canned_acls', self.uri)
        return canned_acls


class BucketStorageUri(StorageUri):
    """
    StorageUri subclass that handles bucket storage providers.
    Callers should instantiate this class by calling boto.storage_uri().
    """

    delim = '/'
    capabilities = set([]) # A set of additional capabilities.

    def __init__(self, scheme, bucket_name=None, object_name=None,
                 debug=0, connection_args=None, suppress_consec_slashes=True,
                 version_id=None, generation=None, meta_generation=None):
        """Instantiate a BucketStorageUri from scheme,bucket,object tuple.

        @type scheme: string
        @param scheme: URI scheme naming the storage provider (gs, s3, etc.)
        @type bucket_name: string
        @param bucket_name: bucket name
        @type object_name: string
        @param object_name: object name
        @type debug: int
        @param debug: debug level to pass in to connection (range 0..2)
        @type connection_args: map
        @param connection_args: optional map containing args to be
            passed to {S3,GS}Connection constructor (e.g., to override
            https_connection_factory).
        @param suppress_consec_slashes: If provided, controls whether
            consecutive slashes will be suppressed in key paths.
        @param version_id: Object version id (S3-specific).
        @param generation: Object generation number (GCS-specific).
        @param meta_generation: Object meta-generation number (GCS-specific).

        After instantiation the components are available in the following
        fields: uri, scheme, bucket_name, object_name.
        """

        self.scheme = scheme
        self.bucket_name = bucket_name
        self.object_name = object_name
        if connection_args:
            self.connection_args = connection_args
        self.suppress_consec_slashes = suppress_consec_slashes
        if self.bucket_name and self.object_name:
            self.uri = ('%s://%s/%s' % (self.scheme, self.bucket_name,
                                        self.object_name))
        elif self.bucket_name:
            self.uri = ('%s://%s/' % (self.scheme, self.bucket_name))
        else:
            self.uri = ('%s://' % self.scheme)
        self.debug = debug

        self.version_id = version_id
        self.generation = generation and int(generation)
        self.meta_generation = meta_generation and int(meta_generation)

    def get_key(self, validate=False, headers=None, version_id=None):
        self._check_object_uri('get_key')
        bucket = self.get_bucket(validate, headers)
        if self.get_provider().name == 'aws':
            key = bucket.get_key(self.object_name, headers,
                                 version_id=(version_id or self.version_id))
        elif self.get_provider().name == 'google':
            key = bucket.get_key(self.object_name, headers,
                                 generation=self.generation)
        self.check_response(key, 'key', self.uri)
        return key

    def delete_key(self, validate=False, headers=None, version_id=None,
                   mfa_token=None):
        self._check_object_uri('delete_key')
        bucket = self.get_bucket(validate, headers)
        if self.get_provider().name == 'aws':
            version_id = version_id or self.version_id
            return bucket.delete_key(self.object_name, headers, version_id,
                                     mfa_token)
        elif self.get_provider().name == 'google':
            return bucket.delete_key(self.object_name, headers,
                                     generation=self.generation)

    def clone_replace_name(self, new_name):
        """Instantiate a BucketStorageUri from the current BucketStorageUri,
        but replacing the object_name.

        @type new_name: string
        @param new_name: new object name
        """
        self._check_bucket_uri('clone_replace_name')
        return BucketStorageUri(
            self.scheme, bucket_name=self.bucket_name, object_name=new_name,
            debug=self.debug,
            suppress_consec_slashes=self.suppress_consec_slashes)

    def get_acl(self, validate=False, headers=None, version_id=None):
        """returns a bucket's acl"""
        self._check_bucket_uri('get_acl')
        bucket = self.get_bucket(validate, headers)
        # This works for both bucket- and object- level ACLs (former passes
        # key_name=None):
        key_name = self.object_name or ''
        if self.get_provider().name == 'aws':
            version_id = version_id or self.version_id
            acl = bucket.get_acl(key_name, headers, version_id)
        else:
            acl = bucket.get_acl(key_name, headers, generation=self.generation)
        self.check_response(acl, 'acl', self.uri)
        return acl

    def get_def_acl(self, validate=False, headers=None):
        """returns a bucket's default object acl"""
        self._check_bucket_uri('get_def_acl')
        bucket = self.get_bucket(validate, headers)
        # This works for both bucket- and object- level ACLs (former passes
        # key_name=None):
        acl = bucket.get_def_acl('', headers)
        self.check_response(acl, 'acl', self.uri)
        return acl

    def get_cors(self, validate=False, headers=None):
        """returns a bucket's CORS XML"""
        self._check_bucket_uri('get_cors')
        bucket = self.get_bucket(validate, headers)
        cors = bucket.get_cors(headers)
        self.check_response(cors, 'cors', self.uri)
        return cors

    def set_cors(self, cors, validate=False, headers=None):
        """sets or updates a bucket's CORS XML"""
        self._check_bucket_uri('set_cors ')
        bucket = self.get_bucket(validate, headers)
        bucket.set_cors(cors.to_xml(), headers)

    def get_location(self, validate=False, headers=None):
        self._check_bucket_uri('get_location')
        bucket = self.get_bucket(validate, headers)
        return bucket.get_location()

    def get_subresource(self, subresource, validate=False, headers=None,
                        version_id=None):
        self._check_bucket_uri('get_subresource')
        bucket = self.get_bucket(validate, headers)
        return bucket.get_subresource(subresource, self.object_name, headers,
                                      version_id)

    def add_group_email_grant(self, permission, email_address, recursive=False,
                              validate=False, headers=None):
        self._check_bucket_uri('add_group_email_grant')
        if self.scheme != 'gs':
              raise ValueError('add_group_email_grant() not supported for %s '
                               'URIs.' % self.scheme)
        if self.object_name:
            if recursive:
              raise ValueError('add_group_email_grant() on key-ful URI cannot '
                               'specify recursive=True')
            key = self.get_key(validate, headers)
            self.check_response(key, 'key', self.uri)
            key.add_group_email_grant(permission, email_address, headers)
        elif self.bucket_name:
            bucket = self.get_bucket(validate, headers)
            bucket.add_group_email_grant(permission, email_address, recursive,
                                         headers)
        else:
            raise InvalidUriError('add_group_email_grant() on bucket-less URI '
                                  '%s' % self.uri)

    def add_email_grant(self, permission, email_address, recursive=False,
                        validate=False, headers=None):
        self._check_bucket_uri('add_email_grant')
        if not self.object_name:
            bucket = self.get_bucket(validate, headers)
            bucket.add_email_grant(permission, email_address, recursive,
                                   headers)
        else:
            key = self.get_key(validate, headers)
            self.check_response(key, 'key', self.uri)
            key.add_email_grant(permission, email_address)

    def add_user_grant(self, permission, user_id, recursive=False,
                       validate=False, headers=None):
        self._check_bucket_uri('add_user_grant')
        if not self.object_name:
            bucket = self.get_bucket(validate, headers)
            bucket.add_user_grant(permission, user_id, recursive, headers)
        else:
            key = self.get_key(validate, headers)
            self.check_response(key, 'key', self.uri)
            key.add_user_grant(permission, user_id)

    def list_grants(self, headers=None):
        self._check_bucket_uri('list_grants ')
        bucket = self.get_bucket(headers)
        return bucket.list_grants(headers)

    def is_file_uri(self):
        """Returns True if this URI names a file or directory."""
        return False

    def is_cloud_uri(self):
        """Returns True if this URI names a bucket or object."""
        return True

    def names_container(self):
        """
        Returns True if this URI names a directory or bucket. Will return
        False for bucket subdirs; providing bucket subdir semantics needs to
        be done by the caller (like gsutil does).
        """
        return bool(not self.object_name)

    def names_singleton(self):
        """Returns True if this URI names a file or object."""
        return bool(self.object_name)

    def names_directory(self):
        """Returns True if this URI names a directory."""
        return False

    def names_provider(self):
        """Returns True if this URI names a provider."""
        return bool(not self.bucket_name)

    def names_bucket(self):
        """Returns True if this URI names a bucket."""
        return self.names_container()

    def names_file(self):
        """Returns True if this URI names a file."""
        return False

    def names_object(self):
        """Returns True if this URI names an object."""
        return self.names_singleton()

    def is_stream(self):
        """Returns True if this URI represents input/output stream."""
        return False

    def create_bucket(self, headers=None, location='', policy=None):
        self._check_bucket_uri('create_bucket ')
        conn = self.connect()
        return conn.create_bucket(self.bucket_name, headers, location, policy)

    def delete_bucket(self, headers=None):
        self._check_bucket_uri('delete_bucket')
        conn = self.connect()
        return conn.delete_bucket(self.bucket_name, headers)

    def get_all_buckets(self, headers=None):
        conn = self.connect()
        return conn.get_all_buckets(headers)

    def get_provider(self):
        conn = self.connect()
        provider = conn.provider
        self.check_response(provider, 'provider', self.uri)
        return provider

    def set_acl(self, acl_or_str, key_name='', validate=False, headers=None,
                version_id=None):
        """sets or updates a bucket's acl"""
        self._check_bucket_uri('set_acl')
        key_name = key_name or self.object_name or ''
        bucket = self.get_bucket(validate, headers)
        if self.generation:
          bucket.set_acl(
              acl_or_str, key_name, headers, generation=self.generation)
        else:
          version_id = version_id or self.version_id
          bucket.set_acl(acl_or_str, key_name, headers, version_id)

    def set_def_acl(self, acl_or_str, key_name='', validate=False,
                    headers=None, version_id=None):
        """sets or updates a bucket's default object acl"""
        self._check_bucket_uri('set_def_acl')
        self.get_bucket(validate, headers).set_def_acl(acl_or_str, '', headers)

    def set_canned_acl(self, acl_str, validate=False, headers=None,
                       version_id=None):
        """sets or updates a bucket's acl to a predefined (canned) value"""
        self._check_object_uri('set_canned_acl')
        self._warn_about_args('set_canned_acl', version_id=version_id)
        key = self.get_key(validate, headers)
        self.check_response(key, 'key', self.uri)
        key.set_canned_acl(acl_str, headers)

    def set_def_canned_acl(self, acl_str, validate=False, headers=None,
                           version_id=None):
        """sets or updates a bucket's default object acl to a predefined
           (canned) value"""
        self._check_bucket_uri('set_def_canned_acl ')
        key = self.get_key(validate, headers)
        self.check_response(key, 'key', self.uri)
        key.set_def_canned_acl(acl_str, headers, version_id)

    def set_subresource(self, subresource, value, validate=False, headers=None,
                        version_id=None):
        self._check_bucket_uri('set_subresource')
        bucket = self.get_bucket(validate, headers)
        bucket.set_subresource(subresource, value, self.object_name, headers,
                               version_id)

    def set_contents_from_string(self, s, headers=None, replace=True,
                                 cb=None, num_cb=10, policy=None, md5=None,
                                 reduced_redundancy=False):
        self._check_object_uri('set_contents_from_string')
        key = self.new_key(headers=headers)
        if self.scheme == 'gs':
            if reduced_redundancy:
                sys.stderr.write('Warning: GCS does not support '
                                 'reduced_redundancy; argument ignored by '
                                 'set_contents_from_string')
            key.set_contents_from_string(s, headers, replace, cb, num_cb,
                                         policy, md5)
        else:
            key.set_contents_from_string(s, headers, replace, cb, num_cb,
                                         policy, md5, reduced_redundancy)

    def set_contents_from_file(self, fp, headers=None, replace=True, cb=None,
                               num_cb=10, policy=None, md5=None, size=None,
                               rewind=False, res_upload_handler=None):
        self._check_object_uri('set_contents_from_file')
        key = self.new_key(headers=headers)
        if self.scheme == 'gs':
            return key.set_contents_from_file(
                    fp, headers, replace, cb, num_cb, policy, md5, size=size,
                    rewind=rewind, res_upload_handler=res_upload_handler)
        else:
            self._warn_about_args('set_contents_from_file',
                                  res_upload_handler=res_upload_handler)
            return key.set_contents_from_file(fp, headers, replace, cb, num_cb,
                                              policy, md5, size=size,
                                              rewind=rewind)

    def set_contents_from_stream(self, fp, headers=None, replace=True, cb=None,
                                 policy=None, reduced_redundancy=False):
        self._check_object_uri('set_contents_from_stream')
        dst_key = self.new_key(False, headers)
        dst_key.set_contents_from_stream(fp, headers, replace, cb,
                                         policy=policy,
                                         reduced_redundancy=reduced_redundancy)

    def copy_key(self, src_bucket_name, src_key_name, metadata=None,
                 src_version_id=None, storage_class='STANDARD',
                 preserve_acl=False, encrypt_key=False, headers=None,
                 query_args=None, src_generation=None):
        self._check_object_uri('copy_key')
        dst_bucket = self.get_bucket(validate=False, headers=headers)
        if src_generation:
          dst_bucket.copy_key(new_key_name=self.object_name,
                              src_bucket_name=src_bucket_name,
                              src_key_name=src_key_name, metadata=metadata,
                              storage_class=storage_class,
                              preserve_acl=preserve_acl,
                              encrypt_key=encrypt_key,
                              headers=headers, query_args=query_args,
                              src_generation=src_generation)
        else:
          dst_bucket.copy_key(new_key_name=self.object_name,
                              src_bucket_name=src_bucket_name,
                              src_key_name=src_key_name, metadata=metadata,
                              src_version_id=src_version_id,
                              storage_class=storage_class,
                              preserve_acl=preserve_acl, encrypt_key=encrypt_key,
                              headers=headers, query_args=query_args)

    def enable_logging(self, target_bucket, target_prefix=None, validate=False,
                       headers=None, version_id=None):
        self._check_bucket_uri('enable_logging')
        bucket = self.get_bucket(validate, headers)
        bucket.enable_logging(target_bucket, target_prefix, headers=headers)

    def disable_logging(self, validate=False, headers=None, version_id=None):
        self._check_bucket_uri('disable_logging')
        bucket = self.get_bucket(validate, headers)
        bucket.disable_logging(headers=headers)

    def set_website_config(self, main_page_suffix=None, error_key=None,
                           validate=False, headers=None):
        bucket = self.get_bucket(validate, headers)
        if not (main_page_suffix or error_key):
            bucket.delete_website_configuration(headers)
        else:
            bucket.configure_website(main_page_suffix, error_key, headers)

    def get_website_config(self, validate=False, headers=None):
        bucket = self.get_bucket(validate, headers)
        return bucket.get_website_configuration_with_xml(headers)

<<<<<<< HEAD
    def get_versioning_config(self, headers=None):
        bucket = self.get_bucket(False, headers)
        return bucket.get_versioning_status(headers)

    def configure_versioning(self, enabled, headers=None):
        self._check_bucket_uri('configure_versioning')
        bucket = self.get_bucket(False, headers)
        return bucket.configure_versioning(enabled, headers)
=======
    def set_metadata(self, metadata_plus, metadata_minus, preserve_acl,
                     headers=None):
        return self.get_key(False).set_remote_metadata(metadata_plus,
                                                       metadata_minus,
                                                       preserve_acl,
                                                       headers=headers)

>>>>>>> 69b14d62

class FileStorageUri(StorageUri):
    """
    StorageUri subclass that handles files in the local file system.
    Callers should instantiate this class by calling boto.storage_uri().

    See file/README about how we map StorageUri operations onto a file system.
    """

    delim = os.sep

    def __init__(self, object_name, debug, is_stream=False):
        """Instantiate a FileStorageUri from a path name.

        @type object_name: string
        @param object_name: object name
        @type debug: boolean
        @param debug: whether to enable debugging on this StorageUri

        After instantiation the components are available in the following
        fields: uri, scheme, bucket_name (always blank for this "anonymous"
        bucket), object_name.
        """

        self.scheme = 'file'
        self.bucket_name = ''
        self.object_name = object_name
        self.uri = 'file://' + object_name
        self.debug = debug
        self.stream = is_stream

    def clone_replace_name(self, new_name):
        """Instantiate a FileStorageUri from the current FileStorageUri,
        but replacing the object_name.

        @type new_name: string
        @param new_name: new object name
        """
        return FileStorageUri(new_name, self.debug, self.stream)

    def is_file_uri(self):
        """Returns True if this URI names a file or directory."""
        return True

    def is_cloud_uri(self):
        """Returns True if this URI names a bucket or object."""
        return False

    def names_container(self):
        """Returns True if this URI names a directory or bucket."""
        return self.names_directory()

    def names_singleton(self):
        """Returns True if this URI names a file (or stream) or object."""
        return not self.names_container()

    def names_directory(self):
        """Returns True if this URI names a directory."""
        if self.stream:
            return False
        return os.path.isdir(self.object_name)

    def names_provider(self):
        """Returns True if this URI names a provider."""
        return False

    def names_bucket(self):
        """Returns True if this URI names a bucket."""
        return False

    def names_file(self):
        """Returns True if this URI names a file."""
        return self.names_singleton()

    def names_object(self):
        """Returns True if this URI names an object."""
        return False

    def is_stream(self):
        """Returns True if this URI represents input/output stream.
        """
        return bool(self.stream)

    def close(self):
        """Closes the underlying file.
        """
        self.get_key().close()<|MERGE_RESOLUTION|>--- conflicted
+++ resolved
@@ -607,7 +607,6 @@
         bucket = self.get_bucket(validate, headers)
         return bucket.get_website_configuration_with_xml(headers)
 
-<<<<<<< HEAD
     def get_versioning_config(self, headers=None):
         bucket = self.get_bucket(False, headers)
         return bucket.get_versioning_status(headers)
@@ -616,7 +615,7 @@
         self._check_bucket_uri('configure_versioning')
         bucket = self.get_bucket(False, headers)
         return bucket.configure_versioning(enabled, headers)
-=======
+
     def set_metadata(self, metadata_plus, metadata_minus, preserve_acl,
                      headers=None):
         return self.get_key(False).set_remote_metadata(metadata_plus,
@@ -624,7 +623,6 @@
                                                        preserve_acl,
                                                        headers=headers)
 
->>>>>>> 69b14d62
 
 class FileStorageUri(StorageUri):
     """
