# Copyright (c) 2010 Mitch Garnaat http://garnaat.org/
# Copyright (c) 2011 Harry Marr http://hmarr.com/
#
# Permission is hereby granted, free of charge, to any person obtaining a
# copy of this software and associated documentation files (the
# "Software"), to deal in the Software without restriction, including
# without limitation the rights to use, copy, modify, merge, publish, dis-
# tribute, sublicense, and/or sell copies of the Software, and to permit
# persons to whom the Software is furnished to do so, subject to the fol-
# lowing conditions:
#
# The above copyright notice and this permission notice shall be included
# in all copies or substantial portions of the Software.
#
# THE SOFTWARE IS PROVIDED "AS IS", WITHOUT WARRANTY OF ANY KIND, EXPRESS
# OR IMPLIED, INCLUDING BUT NOT LIMITED TO THE WARRANTIES OF MERCHANTABIL-
# ITY, FITNESS FOR A PARTICULAR PURPOSE AND NONINFRINGEMENT. IN NO EVENT
# SHALL THE AUTHOR BE LIABLE FOR ANY CLAIM, DAMAGES OR OTHER LIABILITY,
# WHETHER IN AN ACTION OF CONTRACT, TORT OR OTHERWISE, ARISING FROM,
# OUT OF OR IN CONNECTION WITH THE SOFTWARE OR THE USE OR OTHER DEALINGS
# IN THE SOFTWARE.
import re
import base64

from boto.compat import six, urllib
from boto.connection import AWSAuthConnection
from boto.exception import BotoServerError
from boto.regioninfo import RegionInfo
import boto
import boto.jsonresponse
from boto.ses import exceptions as ses_exceptions


class SESConnection(AWSAuthConnection):

    ResponseError = BotoServerError
    DefaultRegionName = 'us-east-1'
    DefaultRegionEndpoint = 'email.us-east-1.amazonaws.com'
    APIVersion = '2010-12-01'

    def __init__(self, aws_access_key_id=None, aws_secret_access_key=None,
                 is_secure=True, port=None, proxy=None, proxy_port=None,
                 proxy_user=None, proxy_pass=None, debug=0,
                 https_connection_factory=None, region=None, path='/',
                 security_token=None, validate_certs=True, profile_name=None,
                 provider='aws'):
        if not region:
            region = RegionInfo(self, self.DefaultRegionName,
                                self.DefaultRegionEndpoint)
        self.region = region
        super(SESConnection, self).__init__(self.region.endpoint,
<<<<<<< HEAD
                                   aws_access_key_id, aws_secret_access_key,
                                   is_secure, port, proxy, proxy_port,
                                   proxy_user, proxy_pass, debug,
                                   https_connection_factory, path,
                                   security_token=security_token,
                                   validate_certs=validate_certs,
                                   profile_name=profile_name, provider=provider)
=======
                                            aws_access_key_id, aws_secret_access_key,
                                            is_secure, port, proxy, proxy_port,
                                            proxy_user, proxy_pass, debug,
                                            https_connection_factory, path,
                                            security_token=security_token,
                                            validate_certs=validate_certs,
                                            profile_name=profile_name)
>>>>>>> cb8aeec9

    def _required_auth_capability(self):
        return ['ses']

    def _build_list_params(self, params, items, label):
        """Add an AWS API-compatible parameter list to a dictionary.

        :type params: dict
        :param params: The parameter dictionary

        :type items: list
        :param items: Items to be included in the list

        :type label: string
        :param label: The parameter list's name
        """
        if isinstance(items, six.string_types):
            items = [items]
        for i in range(1, len(items) + 1):
            params['%s.%d' % (label, i)] = items[i - 1]

    def _make_request(self, action, params=None):
        """Make a call to the SES API.

        :type action: string
        :param action: The API method to use (e.g. SendRawEmail)

        :type params: dict
        :param params: Parameters that will be sent as POST data with the API
            call.
        """
        ct = 'application/x-www-form-urlencoded; charset=UTF-8'
        headers = {'Content-Type': ct}
        params = params or {}
        params['Action'] = action

        for k, v in params.items():
            if isinstance(v, six.text_type):  # UTF-8 encode only if it's Unicode
                params[k] = v.encode('utf-8')

        response = super(SESConnection, self).make_request(
            'POST',
            '/',
            headers=headers,
            data=urllib.parse.urlencode(params)
        )
        body = response.read().decode('utf-8')
        if response.status == 200:
            list_markers = ('VerifiedEmailAddresses', 'Identities',
                            'DkimTokens', 'DkimAttributes',
                            'VerificationAttributes', 'SendDataPoints')
            item_markers = ('member', 'item', 'entry')

            e = boto.jsonresponse.Element(list_marker=list_markers,
                                          item_marker=item_markers)
            h = boto.jsonresponse.XmlHandler(e, None)
            h.parse(body)
            return e
        else:
            # HTTP codes other than 200 are considered errors. Go through
            # some error handling to determine which exception gets raised,
            self._handle_error(response, body)

    def _handle_error(self, response, body):
        """
        Handle raising the correct exception, depending on the error. Many
        errors share the same HTTP response code, meaning we have to get really
        kludgey and do string searches to figure out what went wrong.
        """
        boto.log.error('%s %s' % (response.status, response.reason))
        boto.log.error('%s' % body)

        if "Address blacklisted." in body:
            # Delivery failures happened frequently enough with the recipient's
            # email address for Amazon to blacklist it. After a day or three,
            # they'll be automatically removed, and delivery can be attempted
            # again (if you write the code to do so in your application).
            ExceptionToRaise = ses_exceptions.SESAddressBlacklistedError
            exc_reason = "Address blacklisted."
        elif "Email address is not verified." in body:
            # This error happens when the "Reply-To" value passed to
            # send_email() hasn't been verified yet.
            ExceptionToRaise = ses_exceptions.SESAddressNotVerifiedError
            exc_reason = "Email address is not verified."
        elif "Daily message quota exceeded." in body:
            # Encountered when your account exceeds the maximum total number
            # of emails per 24 hours.
            ExceptionToRaise = ses_exceptions.SESDailyQuotaExceededError
            exc_reason = "Daily message quota exceeded."
        elif "Maximum sending rate exceeded." in body:
            # Your account has sent above its allowed requests a second rate.
            ExceptionToRaise = ses_exceptions.SESMaxSendingRateExceededError
            exc_reason = "Maximum sending rate exceeded."
        elif "Domain ends with dot." in body:
            # Recipient address ends with a dot/period. This is invalid.
            ExceptionToRaise = ses_exceptions.SESDomainEndsWithDotError
            exc_reason = "Domain ends with dot."
        elif "Local address contains control or whitespace" in body:
            # I think this pertains to the recipient address.
            ExceptionToRaise = ses_exceptions.SESLocalAddressCharacterError
            exc_reason = "Local address contains control or whitespace."
        elif "Illegal address" in body:
            # A clearly mal-formed address.
            ExceptionToRaise = ses_exceptions.SESIllegalAddressError
            exc_reason = "Illegal address"
        # The re.search is to distinguish from the
        # SESAddressNotVerifiedError error above.
        elif re.search('Identity.*is not verified', body):
            ExceptionToRaise = ses_exceptions.SESIdentityNotVerifiedError
            exc_reason = "Identity is not verified."
        elif "ownership not confirmed" in body:
            ExceptionToRaise = ses_exceptions.SESDomainNotConfirmedError
            exc_reason = "Domain ownership is not confirmed."
        else:
            # This is either a common AWS error, or one that we don't devote
            # its own exception to.
            ExceptionToRaise = self.ResponseError
            exc_reason = response.reason

        raise ExceptionToRaise(response.status, exc_reason, body)

    def send_email(self, source, subject, body, to_addresses,
                   cc_addresses=None, bcc_addresses=None,
                   format='text', reply_addresses=None,
                   return_path=None, text_body=None, html_body=None):
        """Composes an email message based on input data, and then immediately
        queues the message for sending.

        :type source: string
        :param source: The sender's email address.

        :type subject: string
        :param subject: The subject of the message: A short summary of the
                        content, which will appear in the recipient's inbox.

        :type body: string
        :param body: The message body.

        :type to_addresses: list of strings or string
        :param to_addresses: The To: field(s) of the message.

        :type cc_addresses: list of strings or string
        :param cc_addresses: The CC: field(s) of the message.

        :type bcc_addresses: list of strings or string
        :param bcc_addresses: The BCC: field(s) of the message.

        :type format: string
        :param format: The format of the message's body, must be either "text"
                       or "html".

        :type reply_addresses: list of strings or string
        :param reply_addresses: The reply-to email address(es) for the
                                message. If the recipient replies to the
                                message, each reply-to address will
                                receive the reply.

        :type return_path: string
        :param return_path: The email address to which bounce notifications are
                            to be forwarded. If the message cannot be delivered
                            to the recipient, then an error message will be
                            returned from the recipient's ISP; this message
                            will then be forwarded to the email address
                            specified by the ReturnPath parameter.

        :type text_body: string
        :param text_body: The text body to send with this email.

        :type html_body: string
        :param html_body: The html body to send with this email.

        """
        format = format.lower().strip()
        if body is not None:
            if format == "text":
                if text_body is not None:
                    raise Warning("You've passed in both a body and a "
                                  "text_body; please choose one or the other.")
                text_body = body
            else:
                if html_body is not None:
                    raise Warning("You've passed in both a body and an "
                                  "html_body; please choose one or the other.")
                html_body = body

        params = {
            'Source': source,
            'Message.Subject.Data': subject,
        }

        if return_path:
            params['ReturnPath'] = return_path

        if html_body is not None:
            params['Message.Body.Html.Data'] = html_body
        if text_body is not None:
            params['Message.Body.Text.Data'] = text_body

        if(format not in ("text", "html")):
            raise ValueError("'format' argument must be 'text' or 'html'")

        if(not (html_body or text_body)):
            raise ValueError("No text or html body found for mail")

        self._build_list_params(params, to_addresses,
                                'Destination.ToAddresses.member')
        if cc_addresses:
            self._build_list_params(params, cc_addresses,
                                    'Destination.CcAddresses.member')

        if bcc_addresses:
            self._build_list_params(params, bcc_addresses,
                                    'Destination.BccAddresses.member')

        if reply_addresses:
            self._build_list_params(params, reply_addresses,
                                    'ReplyToAddresses.member')

        return self._make_request('SendEmail', params)

    def send_raw_email(self, raw_message, source=None, destinations=None):
        """Sends an email message, with header and content specified by the
        client. The SendRawEmail action is useful for sending multipart MIME
        emails, with attachments or inline content. The raw text of the message
        must comply with Internet email standards; otherwise, the message
        cannot be sent.

        :type source: string
        :param source: The sender's email address. Amazon's docs say:

          If you specify the Source parameter, then bounce notifications and
          complaints will be sent to this email address. This takes precedence
          over any Return-Path header that you might include in the raw text of
          the message.

        :type raw_message: string
        :param raw_message: The raw text of the message. The client is
          responsible for ensuring the following:

          - Message must contain a header and a body, separated by a blank line.
          - All required header fields must be present.
          - Each part of a multipart MIME message must be formatted properly.
          - MIME content types must be among those supported by Amazon SES.
            Refer to the Amazon SES Developer Guide for more details.
          - Content must be base64-encoded, if MIME requires it.

        :type destinations: list of strings or string
        :param destinations: A list of destinations for the message.

        """

        if isinstance(raw_message, six.text_type):
            raw_message = raw_message.encode('utf-8')

        params = {
            'RawMessage.Data': base64.b64encode(raw_message),
        }

        if source:
            params['Source'] = source

        if destinations:
            self._build_list_params(params, destinations,
                                    'Destinations.member')

        return self._make_request('SendRawEmail', params)

    def list_verified_email_addresses(self):
        """Fetch a list of the email addresses that have been verified.

        :rtype: dict
        :returns: A ListVerifiedEmailAddressesResponse structure. Note that
                  keys must be unicode strings.
        """
        return self._make_request('ListVerifiedEmailAddresses')

    def get_send_quota(self):
        """Fetches the user's current activity limits.

        :rtype: dict
        :returns: A GetSendQuotaResponse structure. Note that keys must be
                  unicode strings.
        """
        return self._make_request('GetSendQuota')

    def get_send_statistics(self):
        """Fetches the user's sending statistics. The result is a list of data
        points, representing the last two weeks of sending activity.

        Each data point in the list contains statistics for a 15-minute
        interval.

        :rtype: dict
        :returns: A GetSendStatisticsResponse structure. Note that keys must be
                  unicode strings.
        """
        return self._make_request('GetSendStatistics')

    def delete_verified_email_address(self, email_address):
        """Deletes the specified email address from the list of verified
        addresses.

        :type email_adddress: string
        :param email_address: The email address to be removed from the list of
                              verified addreses.

        :rtype: dict
        :returns: A DeleteVerifiedEmailAddressResponse structure. Note that
                  keys must be unicode strings.
        """
        return self._make_request('DeleteVerifiedEmailAddress', {
            'EmailAddress': email_address,
        })

    def verify_email_address(self, email_address):
        """Verifies an email address. This action causes a confirmation email
        message to be sent to the specified address.

        :type email_adddress: string
        :param email_address: The email address to be verified.

        :rtype: dict
        :returns: A VerifyEmailAddressResponse structure. Note that keys must
                  be unicode strings.
        """
        return self._make_request('VerifyEmailAddress', {
            'EmailAddress': email_address,
        })

    def verify_domain_dkim(self, domain):
        """
        Returns a set of DNS records, or tokens, that must be published in the
        domain name's DNS to complete the DKIM verification process. These
        tokens are DNS ``CNAME`` records that point to DKIM public keys hosted
        by Amazon SES. To complete the DKIM verification process, these tokens
        must be published in the domain's DNS.  The tokens must remain
        published in order for Easy DKIM signing to function correctly.

        After the tokens are added to the domain's DNS, Amazon SES will be able
        to DKIM-sign email originating from that domain.  To enable or disable
        Easy DKIM signing for a domain, use the ``SetIdentityDkimEnabled``
        action.  For more information about Easy DKIM, go to the `Amazon SES
        Developer Guide
        <http://docs.amazonwebservices.com/ses/latest/DeveloperGuide>`_.

        :type domain: string
        :param domain: The domain name.

        """
        return self._make_request('VerifyDomainDkim', {
            'Domain': domain,
        })

    def set_identity_dkim_enabled(self, identity, dkim_enabled):
        """Enables or disables DKIM signing of email sent from an identity.

        * If Easy DKIM signing is enabled for a domain name identity (e.g.,
        * ``example.com``),
          then Amazon SES will DKIM-sign all email sent by addresses under that
          domain name (e.g., ``user@example.com``)
        * If Easy DKIM signing is enabled for an email address, then Amazon SES
          will DKIM-sign all email sent by that email address.

        For email addresses (e.g., ``user@example.com``), you can only enable
        Easy DKIM signing  if the corresponding domain (e.g., ``example.com``)
        has been set up for Easy DKIM using the AWS Console or the
        ``VerifyDomainDkim`` action.

        :type identity: string
        :param identity: An email address or domain name.

        :type dkim_enabled: bool
        :param dkim_enabled: Specifies whether or not to enable DKIM signing.

        """
        return self._make_request('SetIdentityDkimEnabled', {
            'Identity': identity,
            'DkimEnabled': 'true' if dkim_enabled else 'false'
        })

    def get_identity_dkim_attributes(self, identities):
        """Get attributes associated with a list of verified identities.

        Given a list of verified identities (email addresses and/or domains),
        returns a structure describing identity notification attributes.

        :type identities: list
        :param identities: A list of verified identities (email addresses
            and/or domains).

        """
        params = {}
        self._build_list_params(params, identities, 'Identities.member')
        return self._make_request('GetIdentityDkimAttributes', params)

    def list_identities(self):
        """Returns a list containing all of the identities (email addresses
        and domains) for a specific AWS Account, regardless of
        verification status.

        :rtype: dict
        :returns: A ListIdentitiesResponse structure. Note that
                  keys must be unicode strings.
        """
        return self._make_request('ListIdentities')

    def get_identity_verification_attributes(self, identities):
        """Given a list of identities (email addresses and/or domains),
        returns the verification status and (for domain identities)
        the verification token for each identity.

        :type identities: list of strings or string
        :param identities: List of identities.

        :rtype: dict
        :returns: A GetIdentityVerificationAttributesResponse structure.
                  Note that keys must be unicode strings.
        """
        params = {}
        self._build_list_params(params, identities,
                                'Identities.member')
        return self._make_request('GetIdentityVerificationAttributes', params)

    def verify_domain_identity(self, domain):
        """Verifies a domain.

        :type domain: string
        :param domain: The domain to be verified.

        :rtype: dict
        :returns: A VerifyDomainIdentityResponse structure. Note that
                  keys must be unicode strings.
        """
        return self._make_request('VerifyDomainIdentity', {
            'Domain': domain,
        })

    def verify_email_identity(self, email_address):
        """Verifies an email address. This action causes a confirmation
        email message to be sent to the specified address.

        :type email_adddress: string
        :param email_address: The email address to be verified.

        :rtype: dict
        :returns: A VerifyEmailIdentityResponse structure. Note that keys must
                  be unicode strings.
        """
        return self._make_request('VerifyEmailIdentity', {
            'EmailAddress': email_address,
        })

    def delete_identity(self, identity):
        """Deletes the specified identity (email address or domain) from
        the list of verified identities.

        :type identity: string
        :param identity: The identity to be deleted.

        :rtype: dict
        :returns: A DeleteIdentityResponse structure. Note that keys must
                  be unicode strings.
        """
        return self._make_request('DeleteIdentity', {
            'Identity': identity,
        })

    def set_identity_notification_topic(self, identity, notification_type, sns_topic=None):
        """Sets an SNS topic to publish bounce or complaint notifications for
        emails sent with the given identity as the Source. Publishing to topics
        may only be disabled when feedback forwarding is enabled.

        :type identity: string
        :param identity: An email address or domain name.

        :type notification_type: string
        :param notification_type: The type of feedback notifications that will
                                  be published to the specified topic.
                                  Valid Values: Bounce | Complaint | Delivery

        :type sns_topic: string or None
        :param sns_topic: The Amazon Resource Name (ARN) of the Amazon Simple
                          Notification Service (Amazon SNS) topic.
        """
        params = {
            'Identity': identity,
            'NotificationType': notification_type
        }
        if sns_topic:
            params['SnsTopic'] = sns_topic
        return self._make_request('SetIdentityNotificationTopic', params)

    def set_identity_feedback_forwarding_enabled(self, identity, forwarding_enabled=True):
        """
        Enables or disables SES feedback notification via email.
        Feedback forwarding may only be disabled when both complaint and
        bounce topics are set.

        :type identity: string
        :param identity: An email address or domain name.

        :type forwarding_enabled: bool
        :param forwarding_enabled: Specifies whether or not to enable feedback forwarding.
        """
        return self._make_request('SetIdentityFeedbackForwardingEnabled', {
            'Identity': identity,
            'ForwardingEnabled': 'true' if forwarding_enabled else 'false'
        })<|MERGE_RESOLUTION|>--- conflicted
+++ resolved
@@ -49,23 +49,14 @@
                                 self.DefaultRegionEndpoint)
         self.region = region
         super(SESConnection, self).__init__(self.region.endpoint,
-<<<<<<< HEAD
-                                   aws_access_key_id, aws_secret_access_key,
-                                   is_secure, port, proxy, proxy_port,
-                                   proxy_user, proxy_pass, debug,
-                                   https_connection_factory, path,
-                                   security_token=security_token,
-                                   validate_certs=validate_certs,
-                                   profile_name=profile_name, provider=provider)
-=======
                                             aws_access_key_id, aws_secret_access_key,
                                             is_secure, port, proxy, proxy_port,
                                             proxy_user, proxy_pass, debug,
                                             https_connection_factory, path,
                                             security_token=security_token,
                                             validate_certs=validate_certs,
-                                            profile_name=profile_name)
->>>>>>> cb8aeec9
+                                            profile_name=profile_name,
+                                            provider=provider)
 
     def _required_auth_capability(self):
         return ['ses']
