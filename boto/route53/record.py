# Copyright (c) 2010 Chris Moyer http://coredumped.org/
# Copyright (c) 2012 Mitch Garnaat http://garnaat.org/
# Copyright (c) 2012 Amazon.com, Inc. or its affiliates.
# All rights reserved.
#
# Permission is hereby granted, free of charge, to any person obtaining a
# copy of this software and associated documentation files (the
# "Software"), to deal in the Software without restriction, including
# without limitation the rights to use, copy, modify, merge, publish, dis-
# tribute, sublicense, and/or sell copies of the Software, and to permit
# persons to whom the Software is furnished to do so, subject to the fol-
# lowing conditions:
#
# The above copyright notice and this permission notice shall be included
# in all copies or substantial portions of the Software.
#
# THE SOFTWARE IS PROVIDED "AS IS", WITHOUT WARRANTY OF ANY KIND, EXPRESS
# OR IMPLIED, INCLUDING BUT NOT LIMITED TO THE WARRANTIES OF MERCHANTABIL-
# ITY, FITNESS FOR A PARTICULAR PURPOSE AND NONINFRINGEMENT. IN NO EVENT
# SHALL THE AUTHOR BE LIABLE FOR ANY CLAIM, DAMAGES OR OTHER LIABILITY,
# WHETHER IN AN ACTION OF CONTRACT, TORT OR OTHERWISE, ARISING FROM,
# OUT OF OR IN CONNECTION WITH THE SOFTWARE OR THE USE OR OTHER DEALINGS
# IN THE SOFTWARE.

RECORD_TYPES = ['A', 'AAAA', 'TXT', 'CNAME', 'MX', 'PTR', 'SRV', 'SPF']

from boto.resultset import ResultSet
class ResourceRecordSets(ResultSet):
    """
    A list of resource records.

    :ivar hosted_zone_id: The ID of the hosted zone.
    :ivar comment: A comment that will be stored with the change.
    :ivar changes: A list of changes.
    """

    ChangeResourceRecordSetsBody = """<?xml version="1.0" encoding="UTF-8"?>
    <ChangeResourceRecordSetsRequest xmlns="https://route53.amazonaws.com/doc/2013-04-01/">
            <ChangeBatch>
                <Comment>%(comment)s</Comment>
                <Changes>%(changes)s</Changes>
            </ChangeBatch>
        </ChangeResourceRecordSetsRequest>"""

    ChangeXML = """<Change>
        <Action>%(action)s</Action>
        %(record)s
    </Change>"""

    def __init__(self, connection=None, hosted_zone_id=None, comment=None):
        self.connection = connection
        self.hosted_zone_id = hosted_zone_id
        self.comment = comment
        self.changes = []
        self.next_record_name = None
        self.next_record_type = None
        super(ResourceRecordSets, self).__init__([('ResourceRecordSet', Record)])

    def __repr__(self):
        if self.changes:
            record_list = ','.join([c.__repr__() for c in self.changes])
        else:
            record_list = ','.join([record.__repr__() for record in self])
        return '<ResourceRecordSets:%s [%s]' % (self.hosted_zone_id,
                                                record_list)

    def add_change(self, action, name, type, ttl=600,
            alias_hosted_zone_id=None, alias_dns_name=None, identifier=None,
<<<<<<< HEAD
            weight=None, region=None, alias_evaluate_target_health=None):
=======
            weight=None, region=None, health_check=None):
>>>>>>> c8b4db6f
        """
        Add a change request to the set.

        :type action: str
        :param action: The action to perform ('CREATE'|'DELETE'|'UPSERT')

        :type name: str
        :param name: The name of the domain you want to perform the action on.

        :type type: str
        :param type: The DNS record type.  Valid values are:

            * A
            * AAAA
            * CNAME
            * MX
            * NS
            * PTR
            * SOA
            * SPF
            * SRV
            * TXT

        :type ttl: int
        :param ttl: The resource record cache time to live (TTL), in seconds.

        :type alias_hosted_zone_id: str
        :param alias_dns_name: *Alias resource record sets only* The value
            of the hosted zone ID, CanonicalHostedZoneNameId, for
            the LoadBalancer.

        :type alias_dns_name: str
        :param alias_hosted_zone_id: *Alias resource record sets only*
            Information about the domain to which you are redirecting traffic.

        :type identifier: str
        :param identifier: *Weighted and latency-based resource record sets
            only* An identifier that differentiates among multiple resource
            record sets that have the same combination of DNS name and type.

        :type weight: int
        :param weight: *Weighted resource record sets only* Among resource
            record sets that have the same combination of DNS name and type,
            a value that determines what portion of traffic for the current
            resource record set is routed to the associated location

        :type region: str
        :param region: *Latency-based resource record sets only* Among resource
            record sets that have the same combination of DNS name and type,
            a value that determines which region this should be associated with
            for the latency-based routing

<<<<<<< HEAD
        :type alias_evaluate_target_health: Boolean
        :param region: *Required for alias resource record sets* Indicates
        whether this Resource Record Set should respect the health status of
        any health checks associated with the ALIAS target record which it is
        linked to.

=======
        :type health_check: str
        :param health_check: Health check to associate with this record
>>>>>>> c8b4db6f
        """
        change = Record(name, type, ttl,
                alias_hosted_zone_id=alias_hosted_zone_id,
                alias_dns_name=alias_dns_name, identifier=identifier,
<<<<<<< HEAD
                weight=weight, region=region, alias_evaluate_target_health=alias_evaluate_target_health)
=======
                weight=weight, region=region, health_check=health_check)
>>>>>>> c8b4db6f
        self.changes.append([action, change])
        return change

    def add_change_record(self, action, change):
        """Add an existing record to a change set with the specified action"""
        self.changes.append([action, change])
        return

    def to_xml(self):
        """Convert this ResourceRecordSet into XML
        to be saved via the ChangeResourceRecordSetsRequest"""
        changesXML = ""
        for change in self.changes:
            changeParams = {"action": change[0], "record": change[1].to_xml()}
            changesXML += self.ChangeXML % changeParams
        params = {"comment": self.comment, "changes": changesXML}
        return self.ChangeResourceRecordSetsBody % params

    def commit(self):
        """Commit this change"""
        if not self.connection:
            import boto
            self.connection = boto.connect_route53()
        return self.connection.change_rrsets(self.hosted_zone_id, self.to_xml())

    def endElement(self, name, value, connection):
        """Overwritten to also add the NextRecordName and
        NextRecordType to the base object"""
        if name == 'NextRecordName':
            self.next_record_name = value
        elif name == 'NextRecordType':
            self.next_record_type = value
        else:
            return super(ResourceRecordSets, self).endElement(name, value, connection)

    def __iter__(self):
        """Override the next function to support paging"""
        results = super(ResourceRecordSets, self).__iter__()
        truncated = self.is_truncated
        while results:
            for obj in results:
                yield obj
            if self.is_truncated:
                self.is_truncated = False
                results = self.connection.get_all_rrsets(self.hosted_zone_id, name=self.next_record_name, type=self.next_record_type)
            else:
                results = None
                self.is_truncated = truncated




class Record(object):
    """An individual ResourceRecordSet"""

    HealthCheckBody = """<HealthCheckId>%s</HealthCheckId>"""

    XMLBody = """<ResourceRecordSet>
        <Name>%(name)s</Name>
        <Type>%(type)s</Type>
        %(weight)s
        %(body)s
        %(health_check)s
    </ResourceRecordSet>"""

    WRRBody = """
        <SetIdentifier>%(identifier)s</SetIdentifier>
        <Weight>%(weight)s</Weight>
    """

    RRRBody = """
        <SetIdentifier>%(identifier)s</SetIdentifier>
        <Region>%(region)s</Region>
    """

    ResourceRecordsBody = """
        <TTL>%(ttl)s</TTL>
        <ResourceRecords>
            %(records)s
        </ResourceRecords>"""

    ResourceRecordBody = """<ResourceRecord>
        <Value>%s</Value>
    </ResourceRecord>"""

    AliasBody = """<AliasTarget>
        <HostedZoneId>%(hosted_zone_id)s</HostedZoneId>
        <DNSName>%(dns_name)s</DNSName>
        %(eval_target_health)s
    </AliasTarget>"""

    EvaluateTargetHealth = """<EvaluateTargetHealth>%s</EvaluateTargetHealth>"""


    def __init__(self, name=None, type=None, ttl=600, resource_records=None,
            alias_hosted_zone_id=None, alias_dns_name=None, identifier=None,
<<<<<<< HEAD
            weight=None, region=None, alias_evaluate_target_health=None):
=======
            weight=None, region=None, health_check=None):
>>>>>>> c8b4db6f
        self.name = name
        self.type = type
        self.ttl = ttl
        if resource_records is None:
            resource_records = []
        self.resource_records = resource_records
        self.alias_hosted_zone_id = alias_hosted_zone_id
        self.alias_dns_name = alias_dns_name
        self.identifier = identifier
        self.weight = weight
        self.region = region
<<<<<<< HEAD
        self.alias_evaluate_target_health = alias_evaluate_target_health

=======
        self.health_check = health_check
        
>>>>>>> c8b4db6f
    def __repr__(self):
        return '<Record:%s:%s:%s>' % (self.name, self.type, self.to_print())

    def add_value(self, value):
        """Add a resource record value"""
        self.resource_records.append(value)

    def set_alias(self, alias_hosted_zone_id, alias_dns_name):
        """Make this an alias resource record set"""
        self.alias_hosted_zone_id = alias_hosted_zone_id
        self.alias_dns_name = alias_dns_name

    def to_xml(self):
        """Spit this resource record set out as XML"""
        if self.alias_hosted_zone_id is not None and self.alias_dns_name is not None:
            # Use alias
            if self.alias_evaluate_target_health is not None:
                eval_target_health = self.EvaluateTargetHealth % ('true' if self.alias_evaluate_target_health else 'false')
            else:
                eval_target_health = ""

            body = self.AliasBody % { "hosted_zone_id": self.alias_hosted_zone_id,
                                      "dns_name": self.alias_dns_name,
                                      "eval_target_health": eval_target_health }
        else:
            # Use resource record(s)
            records = ""

            for r in self.resource_records:
                records += self.ResourceRecordBody % r

            body = self.ResourceRecordsBody % {
                "ttl": self.ttl,
                "records": records,
            }

        weight = ""

        if self.identifier is not None and self.weight is not None:
            weight = self.WRRBody % {"identifier": self.identifier, "weight":
                    self.weight}
        elif self.identifier is not None and self.region is not None:
            weight = self.RRRBody % {"identifier": self.identifier, "region":
                    self.region}

        health_check = ""
        if self.health_check is not None:
            health_check = self.HealthCheckBody % (self.health_check)

        params = {
            "name": self.name,
            "type": self.type,
            "weight": weight,
            "body": body,
            "health_check": health_check
        }
        return self.XMLBody % params

    def to_print(self):
        rr = ""
        if self.alias_hosted_zone_id is not None and self.alias_dns_name is not None:
            # Show alias
            rr = 'ALIAS ' + self.alias_hosted_zone_id + ' ' + self.alias_dns_name
        else:
            # Show resource record(s)
            rr =  ",".join(self.resource_records)

        if self.identifier is not None and self.weight is not None:
            rr += ' (WRR id=%s, w=%s)' % (self.identifier, self.weight)
        elif self.identifier is not None and self.region is not None:
            rr += ' (LBR id=%s, region=%s)' % (self.identifier, self.region)

        return rr

    def endElement(self, name, value, connection):
        if name == 'Name':
            self.name = value
        elif name == 'Type':
            self.type = value
        elif name == 'TTL':
            self.ttl = value
        elif name == 'Value':
            self.resource_records.append(value)
        elif name == 'HostedZoneId':
            self.alias_hosted_zone_id = value
        elif name == 'DNSName':
            self.alias_dns_name = value
        elif name == 'SetIdentifier':
            self.identifier = value
        elif name == 'Weight':
            self.weight = value
        elif name == 'Region':
            self.region = value

    def startElement(self, name, attrs, connection):
        return None<|MERGE_RESOLUTION|>--- conflicted
+++ resolved
@@ -66,11 +66,8 @@
 
     def add_change(self, action, name, type, ttl=600,
             alias_hosted_zone_id=None, alias_dns_name=None, identifier=None,
-<<<<<<< HEAD
-            weight=None, region=None, alias_evaluate_target_health=None):
-=======
-            weight=None, region=None, health_check=None):
->>>>>>> c8b4db6f
+            weight=None, region=None, alias_evaluate_target_health=None,
+            health_check=None):
         """
         Add a change request to the set.
 
@@ -123,26 +120,21 @@
             a value that determines which region this should be associated with
             for the latency-based routing
 
-<<<<<<< HEAD
         :type alias_evaluate_target_health: Boolean
         :param region: *Required for alias resource record sets* Indicates
         whether this Resource Record Set should respect the health status of
         any health checks associated with the ALIAS target record which it is
         linked to.
 
-=======
         :type health_check: str
         :param health_check: Health check to associate with this record
->>>>>>> c8b4db6f
         """
         change = Record(name, type, ttl,
                 alias_hosted_zone_id=alias_hosted_zone_id,
                 alias_dns_name=alias_dns_name, identifier=identifier,
-<<<<<<< HEAD
-                weight=weight, region=region, alias_evaluate_target_health=alias_evaluate_target_health)
-=======
-                weight=weight, region=region, health_check=health_check)
->>>>>>> c8b4db6f
+                weight=weight, region=region,
+                alias_evaluate_target_health=alias_evaluate_target_health,
+                health_check=health_check)
         self.changes.append([action, change])
         return change
 
@@ -239,11 +231,8 @@
 
     def __init__(self, name=None, type=None, ttl=600, resource_records=None,
             alias_hosted_zone_id=None, alias_dns_name=None, identifier=None,
-<<<<<<< HEAD
-            weight=None, region=None, alias_evaluate_target_health=None):
-=======
-            weight=None, region=None, health_check=None):
->>>>>>> c8b4db6f
+            weight=None, region=None, alias_evaluate_target_health=None,
+            health_check=None):
         self.name = name
         self.type = type
         self.ttl = ttl
@@ -255,13 +244,9 @@
         self.identifier = identifier
         self.weight = weight
         self.region = region
-<<<<<<< HEAD
         self.alias_evaluate_target_health = alias_evaluate_target_health
-
-=======
         self.health_check = health_check
-        
->>>>>>> c8b4db6f
+
     def __repr__(self):
         return '<Record:%s:%s:%s>' % (self.name, self.type, self.to_print())
 
