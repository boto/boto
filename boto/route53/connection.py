# Copyright (c) 2006-2010 Mitch Garnaat http://garnaat.org/
# Copyright (c) 2010, Eucalyptus Systems, Inc.
# Copyright (c) 2011 Blue Pines Technologies LLC, Brad Carleton
# www.bluepines.org
# Copyright (c) 2012 42 Lines Inc., Jim Browne
#
# Permission is hereby granted, free of charge, to any person obtaining a
# copy of this software and associated documentation files (the
# "Software"), to deal in the Software without restriction, including
# without limitation the rights to use, copy, modify, merge, publish, dis-
# tribute, sublicense, and/or sell copies of the Software, and to permit
# persons to whom the Software is furnished to do so, subject to the fol-
# lowing conditions:
#
# The above copyright notice and this permission notice shall be included
# in all copies or substantial portions of the Software.
#
# THE SOFTWARE IS PROVIDED "AS IS", WITHOUT WARRANTY OF ANY KIND, EXPRESS
# OR IMPLIED, INCLUDING BUT NOT LIMITED TO THE WARRANTIES OF MERCHANTABIL-
# ITY, FITNESS FOR A PARTICULAR PURPOSE AND NONINFRINGEMENT. IN NO EVENT
# SHALL THE AUTHOR BE LIABLE FOR ANY CLAIM, DAMAGES OR OTHER LIABILITY,
# WHETHER IN AN ACTION OF CONTRACT, TORT OR OTHERWISE, ARISING FROM,
# OUT OF OR IN CONNECTION WITH THE SOFTWARE OR THE USE OR OTHER DEALINGS
# IN THE SOFTWARE.
#

from boto.route53 import exception
import random
import uuid
import xml.sax

import boto
from boto.connection import AWSAuthConnection
from boto import handler
import boto.jsonresponse
from boto.route53.record import ResourceRecordSets
from boto.route53.zone import Zone
from boto.compat import six, urllib


HZXML = """<?xml version="1.0" encoding="UTF-8"?>
<CreateHostedZoneRequest xmlns="%(xmlns)s">
  <Name>%(name)s</Name>
  <CallerReference>%(caller_ref)s</CallerReference>
  <HostedZoneConfig>
    <Comment>%(comment)s</Comment>
  </HostedZoneConfig>
</CreateHostedZoneRequest>"""

HZPXML = """<?xml version="1.0" encoding="UTF-8"?>
<CreateHostedZoneRequest xmlns="%(xmlns)s">
  <Name>%(name)s</Name>
  <VPC>
    <VPCId>%(vpc_id)s</VPCId>
    <VPCRegion>%(vpc_region)s</VPCRegion>
  </VPC>
  <CallerReference>%(caller_ref)s</CallerReference>
  <HostedZoneConfig>
    <Comment>%(comment)s</Comment>
  </HostedZoneConfig>
</CreateHostedZoneRequest>"""

# boto.set_stream_logger('dns')


class Route53Connection(AWSAuthConnection):
    DefaultHost = 'route53.amazonaws.com'
    """The default Route53 API endpoint to connect to."""

    Version = '2013-04-01'
    """Route53 API version."""

    XMLNameSpace = 'https://route53.amazonaws.com/doc/2013-04-01/'
    """XML schema for this Route53 API version."""

    def __init__(self, aws_access_key_id=None, aws_secret_access_key=None,
                 port=None, proxy=None, proxy_port=None,
                 host=DefaultHost, debug=0, security_token=None,
                 validate_certs=True, https_connection_factory=None,
<<<<<<< HEAD
                 profile_name=None, provider='aws'):
        super(Route53Connection, self).__init__(host,
                                   aws_access_key_id, aws_secret_access_key,
                                   True, port, proxy, proxy_port, debug=debug,
                                   security_token=security_token,
                                   validate_certs=validate_certs,
                                   https_connection_factory=https_connection_factory,
                                   profile_name=profile_name, provider=provider)
=======
                 profile_name=None):
        super(Route53Connection, self).__init__(
            host,
            aws_access_key_id, aws_secret_access_key,
            True, port, proxy, proxy_port, debug=debug,
            security_token=security_token,
            validate_certs=validate_certs,
            https_connection_factory=https_connection_factory,
            profile_name=profile_name)
>>>>>>> cb8aeec9

    def _required_auth_capability(self):
        return ['route53']

    def make_request(self, action, path, headers=None, data='', params=None):
        if params:
            pairs = []
            for key, val in six.iteritems(params):
                if val is None:
                    continue
                pairs.append(key + '=' + urllib.parse.quote(str(val)))
            path += '?' + '&'.join(pairs)
        return super(Route53Connection, self).make_request(
            action, path, headers, data,
            retry_handler=self._retry_handler)

    # Hosted Zones

    def get_all_hosted_zones(self, start_marker=None, zone_list=None):
        """
        Returns a Python data structure with information about all
        Hosted Zones defined for the AWS account.

        :param int start_marker: start marker to pass when fetching additional
            results after a truncated list
        :param list zone_list: a HostedZones list to prepend to results
        """
        params = {}
        if start_marker:
            params = {'marker': start_marker}
        response = self.make_request('GET', '/%s/hostedzone' % self.Version,
                                     params=params)
        body = response.read()
        boto.log.debug(body)
        if response.status >= 300:
            raise exception.DNSServerError(response.status,
                                           response.reason,
                                           body)
        e = boto.jsonresponse.Element(list_marker='HostedZones',
                                      item_marker=('HostedZone',))
        h = boto.jsonresponse.XmlHandler(e, None)
        h.parse(body)
        if zone_list:
            e['ListHostedZonesResponse']['HostedZones'].extend(zone_list)
        while 'NextMarker' in e['ListHostedZonesResponse']:
            next_marker = e['ListHostedZonesResponse']['NextMarker']
            zone_list = e['ListHostedZonesResponse']['HostedZones']
            e = self.get_all_hosted_zones(next_marker, zone_list)
        return e

    def get_hosted_zone(self, hosted_zone_id):
        """
        Get detailed information about a particular Hosted Zone.

        :type hosted_zone_id: str
        :param hosted_zone_id: The unique identifier for the Hosted Zone

        """
        uri = '/%s/hostedzone/%s' % (self.Version, hosted_zone_id)
        response = self.make_request('GET', uri)
        body = response.read()
        boto.log.debug(body)
        if response.status >= 300:
            raise exception.DNSServerError(response.status,
                                           response.reason,
                                           body)
        e = boto.jsonresponse.Element(list_marker='NameServers',
                                      item_marker=('NameServer',))
        h = boto.jsonresponse.XmlHandler(e, None)
        h.parse(body)
        return e

    def get_hosted_zone_by_name(self, hosted_zone_name):
        """
        Get detailed information about a particular Hosted Zone.

        :type hosted_zone_name: str
        :param hosted_zone_name: The fully qualified domain name for the Hosted
            Zone

        """
        if hosted_zone_name[-1] != '.':
            hosted_zone_name += '.'
        all_hosted_zones = self.get_all_hosted_zones()
        for zone in all_hosted_zones['ListHostedZonesResponse']['HostedZones']:
            # check that they gave us the FQDN for their zone
            if zone['Name'] == hosted_zone_name:
                return self.get_hosted_zone(zone['Id'].split('/')[-1])

    def create_hosted_zone(self, domain_name, caller_ref=None, comment='',
                           private_zone=False, vpc_id=None, vpc_region=None):
        """
        Create a new Hosted Zone.  Returns a Python data structure with
        information about the newly created Hosted Zone.

        :type domain_name: str
        :param domain_name: The name of the domain. This should be a
            fully-specified domain, and should end with a final period
            as the last label indication.  If you omit the final period,
            Amazon Route 53 assumes the domain is relative to the root.
            This is the name you have registered with your DNS registrar.
            It is also the name you will delegate from your registrar to
            the Amazon Route 53 delegation servers returned in
            response to this request.A list of strings with the image
            IDs wanted.

        :type caller_ref: str
        :param caller_ref: A unique string that identifies the request
            and that allows failed CreateHostedZone requests to be retried
            without the risk of executing the operation twice.  If you don't
            provide a value for this, boto will generate a Type 4 UUID and
            use that.

        :type comment: str
        :param comment: Any comments you want to include about the hosted
            zone.

        :type private_zone: bool
        :param private_zone: Set True if creating a private hosted zone.

        :type vpc_id: str
        :param vpc_id: When creating a private hosted zone, the VPC Id to
            associate to is required.

        :type vpc_region: str
        :param vpc_id: When creating a private hosted zone, the region of
            the associated VPC is required.

        """
        if caller_ref is None:
            caller_ref = str(uuid.uuid4())
        if private_zone:
            params = {'name': domain_name,
                      'caller_ref': caller_ref,
                      'comment': comment,
                      'vpc_id': vpc_id,
                      'vpc_region': vpc_region,
                      'xmlns': self.XMLNameSpace}
            xml_body = HZPXML % params
        else:
            params = {'name': domain_name,
                      'caller_ref': caller_ref,
                      'comment': comment,
                      'xmlns': self.XMLNameSpace}
            xml_body = HZXML % params
        uri = '/%s/hostedzone' % self.Version
        response = self.make_request('POST', uri,
                                     {'Content-Type': 'text/xml'}, xml_body)
        body = response.read()
        boto.log.debug(body)
        if response.status == 201:
            e = boto.jsonresponse.Element(list_marker='NameServers',
                                          item_marker=('NameServer',))
            h = boto.jsonresponse.XmlHandler(e, None)
            h.parse(body)
            return e
        else:
            raise exception.DNSServerError(response.status,
                                           response.reason,
                                           body)

    def delete_hosted_zone(self, hosted_zone_id):
        """
        Delete the hosted zone specified by the given id.

        :type hosted_zone_id: str
        :param hosted_zone_id: The hosted zone's id

        """
        uri = '/%s/hostedzone/%s' % (self.Version, hosted_zone_id)
        response = self.make_request('DELETE', uri)
        body = response.read()
        boto.log.debug(body)
        if response.status not in (200, 204):
            raise exception.DNSServerError(response.status,
                                           response.reason,
                                           body)
        e = boto.jsonresponse.Element()
        h = boto.jsonresponse.XmlHandler(e, None)
        h.parse(body)
        return e

    # Health checks

    POSTHCXMLBody = """<CreateHealthCheckRequest xmlns="%(xmlns)s">
    <CallerReference>%(caller_ref)s</CallerReference>
    %(health_check)s
    </CreateHealthCheckRequest>"""

    def create_health_check(self, health_check, caller_ref=None):
        """
        Create a new Health Check

        :type health_check: HealthCheck
        :param health_check: HealthCheck object

        :type caller_ref: str
        :param caller_ref: A unique string that identifies the request
            and that allows failed CreateHealthCheckRequest requests to be retried
            without the risk of executing the operation twice.  If you don't
            provide a value for this, boto will generate a Type 4 UUID and
            use that.

        """
        if caller_ref is None:
            caller_ref = str(uuid.uuid4())
        uri = '/%s/healthcheck' % self.Version
        params = {'xmlns': self.XMLNameSpace,
                  'caller_ref': caller_ref,
                  'health_check': health_check.to_xml()
                  }
        xml_body = self.POSTHCXMLBody % params
        response = self.make_request('POST', uri, {'Content-Type': 'text/xml'}, xml_body)
        body = response.read()
        boto.log.debug(body)
        if response.status == 201:
            e = boto.jsonresponse.Element()
            h = boto.jsonresponse.XmlHandler(e, None)
            h.parse(body)
            return e
        else:
            raise exception.DNSServerError(response.status, response.reason, body)

    def get_list_health_checks(self, maxitems=None, marker=None):
        """
        Return a list of health checks

        :type maxitems: int
        :param maxitems: Maximum number of items to return

        :type marker: str
        :param marker: marker to get next set of items to list

        """

        params = {}
        if maxitems is not None:
            params['maxitems'] = maxitems
        if marker is not None:
            params['marker'] = marker

        uri = '/%s/healthcheck' % (self.Version, )
        response = self.make_request('GET', uri, params=params)
        body = response.read()
        boto.log.debug(body)
        if response.status >= 300:
            raise exception.DNSServerError(response.status,
                                           response.reason,
                                           body)
        e = boto.jsonresponse.Element(list_marker='HealthChecks',
                                      item_marker=('HealthCheck',))
        h = boto.jsonresponse.XmlHandler(e, None)
        h.parse(body)
        return e

    def get_checker_ip_ranges(self):
        """
        Return a list of Route53 healthcheck IP ranges
        """
        uri = '/%s/checkeripranges' % self.Version
        response = self.make_request('GET', uri)
        body = response.read()
        boto.log.debug(body)
        if response.status >= 300:
            raise exception.DNSServerError(response.status,
                                           response.reason,
                                           body)
        e = boto.jsonresponse.Element(list_marker='CheckerIpRanges', item_marker=('member',))
        h = boto.jsonresponse.XmlHandler(e, None)
        h.parse(body)
        return e

    def delete_health_check(self, health_check_id):
        """
        Delete a health check

        :type health_check_id: str
        :param health_check_id: ID of the health check to delete

        """
        uri = '/%s/healthcheck/%s' % (self.Version, health_check_id)
        response = self.make_request('DELETE', uri)
        body = response.read()
        boto.log.debug(body)
        if response.status not in (200, 204):
            raise exception.DNSServerError(response.status,
                                           response.reason,
                                           body)
        e = boto.jsonresponse.Element()
        h = boto.jsonresponse.XmlHandler(e, None)
        h.parse(body)
        return e

    # Resource Record Sets

    def get_all_rrsets(self, hosted_zone_id, type=None,
                       name=None, identifier=None, maxitems=None):
        """
        Retrieve the Resource Record Sets defined for this Hosted Zone.
        Returns the raw XML data returned by the Route53 call.

        :type hosted_zone_id: str
        :param hosted_zone_id: The unique identifier for the Hosted Zone

        :type type: str
        :param type: The type of resource record set to begin the record
            listing from.  Valid choices are:

                * A
                * AAAA
                * CNAME
                * MX
                * NS
                * PTR
                * SOA
                * SPF
                * SRV
                * TXT

            Valid values for weighted resource record sets:

                * A
                * AAAA
                * CNAME
                * TXT

            Valid values for Zone Apex Aliases:

                * A
                * AAAA

        :type name: str
        :param name: The first name in the lexicographic ordering of domain
                     names to be retrieved

        :type identifier: str
        :param identifier: In a hosted zone that includes weighted resource
            record sets (multiple resource record sets with the same DNS
            name and type that are differentiated only by SetIdentifier),
            if results were truncated for a given DNS name and type,
            the value of SetIdentifier for the next resource record
            set that has the current DNS name and type

        :type maxitems: int
        :param maxitems: The maximum number of records

        """
        params = {'type': type, 'name': name,
                  'identifier': identifier, 'maxitems': maxitems}
        uri = '/%s/hostedzone/%s/rrset' % (self.Version, hosted_zone_id)
        response = self.make_request('GET', uri, params=params)
        body = response.read()
        boto.log.debug(body)
        if response.status >= 300:
            raise exception.DNSServerError(response.status,
                                           response.reason,
                                           body)
        rs = ResourceRecordSets(connection=self, hosted_zone_id=hosted_zone_id)
        h = handler.XmlHandler(rs, self)
        xml.sax.parseString(body, h)
        return rs

    def change_rrsets(self, hosted_zone_id, xml_body):
        """
        Create or change the authoritative DNS information for this
        Hosted Zone.
        Returns a Python data structure with information about the set of
        changes, including the Change ID.

        :type hosted_zone_id: str
        :param hosted_zone_id: The unique identifier for the Hosted Zone

        :type xml_body: str
        :param xml_body: The list of changes to be made, defined in the
            XML schema defined by the Route53 service.

        """
        uri = '/%s/hostedzone/%s/rrset' % (self.Version, hosted_zone_id)
        response = self.make_request('POST', uri,
                                     {'Content-Type': 'text/xml'},
                                     xml_body)
        body = response.read()
        boto.log.debug(body)
        if response.status >= 300:
            raise exception.DNSServerError(response.status,
                                           response.reason,
                                           body)
        e = boto.jsonresponse.Element()
        h = boto.jsonresponse.XmlHandler(e, None)
        h.parse(body)
        return e

    def get_change(self, change_id):
        """
        Get information about a proposed set of changes, as submitted
        by the change_rrsets method.
        Returns a Python data structure with status information about the
        changes.

        :type change_id: str
        :param change_id: The unique identifier for the set of changes.
            This ID is returned in the response to the change_rrsets method.

        """
        uri = '/%s/change/%s' % (self.Version, change_id)
        response = self.make_request('GET', uri)
        body = response.read()
        boto.log.debug(body)
        if response.status >= 300:
            raise exception.DNSServerError(response.status,
                                           response.reason,
                                           body)
        e = boto.jsonresponse.Element()
        h = boto.jsonresponse.XmlHandler(e, None)
        h.parse(body)
        return e

    def create_zone(self, name, private_zone=False,
                    vpc_id=None, vpc_region=None):
        """
        Create a new Hosted Zone.  Returns a Zone object for the newly
        created Hosted Zone.

        :type name: str
        :param name: The name of the domain. This should be a
            fully-specified domain, and should end with a final period
            as the last label indication.  If you omit the final period,
            Amazon Route 53 assumes the domain is relative to the root.
            This is the name you have registered with your DNS registrar.
            It is also the name you will delegate from your registrar to
            the Amazon Route 53 delegation servers returned in
            response to this request.

        :type private_zone: bool
        :param private_zone: Set True if creating a private hosted zone.

        :type vpc_id: str
        :param vpc_id: When creating a private hosted zone, the VPC Id to
            associate to is required.

        :type vpc_region: str
        :param vpc_id: When creating a private hosted zone, the region of
            the associated VPC is required.
        """
        zone = self.create_hosted_zone(name, private_zone=private_zone,
                                       vpc_id=vpc_id, vpc_region=vpc_region)
        return Zone(self, zone['CreateHostedZoneResponse']['HostedZone'])

    def get_zone(self, name):
        """
        Returns a Zone object for the specified Hosted Zone.

        :param name: The name of the domain. This should be a
            fully-specified domain, and should end with a final period
            as the last label indication.
        """
        name = self._make_qualified(name)
        for zone in self.get_zones():
            if name == zone.name:
                return zone

    def get_zones(self):
        """
        Returns a list of Zone objects, one for each of the Hosted
        Zones defined for the AWS account.

        :rtype: list
        :returns: A list of Zone objects.

        """
        zones = self.get_all_hosted_zones()
        return [Zone(self, zone) for zone in
                zones['ListHostedZonesResponse']['HostedZones']]

    def _make_qualified(self, value):
        """
        Ensure passed domain names end in a period (.) character.
        This will usually make a domain fully qualified.
        """
        if type(value) in [list, tuple, set]:
            new_list = []
            for record in value:
                if record and not record[-1] == '.':
                    new_list.append("%s." % record)
                else:
                    new_list.append(record)
            return new_list
        else:
            value = value.strip()
            if value and not value[-1] == '.':
                value = "%s." % value
            return value

    def _retry_handler(self, response, i, next_sleep):
        status = None
        boto.log.debug("Saw HTTP status: %s" % response.status)

        if response.status == 400:
            code = response.getheader('Code')

            if code:
                # This is a case where we need to ignore a 400 error, as
                # Route53 returns this. See
                # http://docs.aws.amazon.com/Route53/latest/DeveloperGuide/DNSLimitations.html
                if 'PriorRequestNotComplete' in code:
                    error = 'PriorRequestNotComplete'
                elif 'Throttling' in code:
                    error = 'Throttling'
                else:
                    return status
                msg = "%s, retry attempt %s" % (
                    error,
                    i
                )
                next_sleep = min(random.random() * (2 ** i),
                                 boto.config.get('Boto', 'max_retry_delay', 60))
                i += 1
                status = (msg, i, next_sleep)

        return status<|MERGE_RESOLUTION|>--- conflicted
+++ resolved
@@ -77,17 +77,7 @@
                  port=None, proxy=None, proxy_port=None,
                  host=DefaultHost, debug=0, security_token=None,
                  validate_certs=True, https_connection_factory=None,
-<<<<<<< HEAD
                  profile_name=None, provider='aws'):
-        super(Route53Connection, self).__init__(host,
-                                   aws_access_key_id, aws_secret_access_key,
-                                   True, port, proxy, proxy_port, debug=debug,
-                                   security_token=security_token,
-                                   validate_certs=validate_certs,
-                                   https_connection_factory=https_connection_factory,
-                                   profile_name=profile_name, provider=provider)
-=======
-                 profile_name=None):
         super(Route53Connection, self).__init__(
             host,
             aws_access_key_id, aws_secret_access_key,
@@ -95,8 +85,7 @@
             security_token=security_token,
             validate_certs=validate_certs,
             https_connection_factory=https_connection_factory,
-            profile_name=profile_name)
->>>>>>> cb8aeec9
+            profile_name=profile_name, provider=provider)
 
     def _required_auth_capability(self):
         return ['route53']
