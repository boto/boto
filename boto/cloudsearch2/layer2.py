# Copyright (c) 2012 Mitch Garnaat http://garnaat.org/
# Copyright (c) 2012 Amazon.com, Inc. or its affiliates.
# All Rights Reserved
#
# Permission is hereby granted, free of charge, to any person obtaining a
# copy of this software and associated documentation files (the
# "Software"), to deal in the Software without restriction, including
# without limitation the rights to use, copy, modify, merge, publish, dis-
# tribute, sublicense, and/or sell copies of the Software, and to permit
# persons to whom the Software is furnished to do so, subject to the fol-
# lowing conditions:
#
# The above copyright notice and this permission notice shall be included
# in all copies or substantial portions of the Software.
#
# THE SOFTWARE IS PROVIDED "AS IS", WITHOUT WARRANTY OF ANY KIND, EXPRESS
# OR IMPLIED, INCLUDING BUT NOT LIMITED TO THE WARRANTIES OF MERCHANTABIL-
# ITY, FITNESS FOR A PARTICULAR PURPOSE AND NONINFRINGEMENT. IN NO EVENT
# SHALL THE AUTHOR BE LIABLE FOR ANY CLAIM, DAMAGES OR OTHER LIABILITY,
# WHETHER IN AN ACTION OF CONTRACT, TORT OR OTHERWISE, ARISING FROM,
# OUT OF OR IN CONNECTION WITH THE SOFTWARE OR THE USE OR OTHER DEALINGS
# IN THE SOFTWARE.
#

from boto.cloudsearch2.layer1 import CloudSearchConnection
from boto.cloudsearch2.domain import Domain
from boto.compat import six


class Layer2(object):

    def __init__(self, aws_access_key_id=None, aws_secret_access_key=None,
                 is_secure=True, port=None, proxy=None, proxy_port=None,
                 host=None, debug=0, session_token=None, region=None,
<<<<<<< HEAD
                 validate_certs=True, provider='aws'):
=======
                 validate_certs=True, sign_request=False):
>>>>>>> cb8aeec9

        if isinstance(region, six.string_types):
            import boto.cloudsearch2
            for region_info in boto.cloudsearch2.regions():
                if region_info.name == region:
                    region = region_info
                    break

        self.layer1 = CloudSearchConnection(
            aws_access_key_id=aws_access_key_id,
            aws_secret_access_key=aws_secret_access_key,
            is_secure=is_secure,
            port=port,
            proxy=proxy,
            proxy_port=proxy_port,
            host=host,
            debug=debug,
            security_token=session_token,
            region=region,
            validate_certs=validate_certs,
<<<<<<< HEAD
            provider=provider)
=======
            sign_request=sign_request)
>>>>>>> cb8aeec9

    def list_domains(self, domain_names=None):
        """
        Return a list of objects for each domain defined in the
        current account.
        :rtype: list of :class:`boto.cloudsearch2.domain.Domain`
        """
        domain_data = self.layer1.describe_domains(domain_names)

        domain_data = (domain_data['DescribeDomainsResponse']
                                  ['DescribeDomainsResult']
                                  ['DomainStatusList'])

        return [Domain(self.layer1, data) for data in domain_data]

    def create_domain(self, domain_name):
        """
        Create a new CloudSearch domain and return the corresponding object.
        :return: Domain object, or None if the domain isn't found
        :rtype: :class:`boto.cloudsearch2.domain.Domain`
        """
        data = self.layer1.create_domain(domain_name)
        return Domain(self.layer1, data['CreateDomainResponse']
                                       ['CreateDomainResult']
                                       ['DomainStatus'])

    def lookup(self, domain_name):
        """
        Lookup a single domain
        :param domain_name: The name of the domain to look up
        :type domain_name: str

        :return: Domain object, or None if the domain isn't found
        :rtype: :class:`boto.cloudsearch2.domain.Domain`
        """
        domains = self.list_domains(domain_names=[domain_name])
        if len(domains) > 0:
            return domains[0]<|MERGE_RESOLUTION|>--- conflicted
+++ resolved
@@ -32,11 +32,7 @@
     def __init__(self, aws_access_key_id=None, aws_secret_access_key=None,
                  is_secure=True, port=None, proxy=None, proxy_port=None,
                  host=None, debug=0, session_token=None, region=None,
-<<<<<<< HEAD
-                 validate_certs=True, provider='aws'):
-=======
-                 validate_certs=True, sign_request=False):
->>>>>>> cb8aeec9
+                 validate_certs=True, sign_request=False, provider='aws'):
 
         if isinstance(region, six.string_types):
             import boto.cloudsearch2
@@ -57,11 +53,8 @@
             security_token=session_token,
             region=region,
             validate_certs=validate_certs,
-<<<<<<< HEAD
-            provider=provider)
-=======
+            provider=provider,
             sign_request=sign_request)
->>>>>>> cb8aeec9
 
     def list_domains(self, domain_names=None):
         """
