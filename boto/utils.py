--- conflicted
+++ resolved
@@ -75,13 +75,8 @@
                    'versioning', 'versionId', 'versions', 'website', 
                    'uploads', 'uploadId', 'response-content-type', 
                    'response-content-language', 'response-expires', 
-<<<<<<< HEAD
                    'response-cache-control', 'response-content-disposition',
-                   'response-content-encoding']
-=======
-                   'reponse-cache-control', 'response-content-disposition',
                    'response-content-encoding', 'delete']
->>>>>>> 29091a9c
 
 # generates the aws canonical string for the given parameters
 def canonical_string(method, path, headers, expires=None,
