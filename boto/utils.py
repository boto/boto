# Copyright (c) 2006-2010 Mitch Garnaat http://garnaat.org/
# Copyright (c) 2010, Eucalyptus Systems, Inc.
# All rights reserved.
#
# Permission is hereby granted, free of charge, to any person obtaining a
# copy of this software and associated documentation files (the
# "Software"), to deal in the Software without restriction, including
# without limitation the rights to use, copy, modify, merge, publish, dis-
# tribute, sublicense, and/or sell copies of the Software, and to permit
# persons to whom the Software is furnished to do so, subject to the fol-
# lowing conditions:
#
# The above copyright notice and this permission notice shall be included
# in all copies or substantial portions of the Software.
#
# THE SOFTWARE IS PROVIDED "AS IS", WITHOUT WARRANTY OF ANY KIND, EXPRESS
# OR IMPLIED, INCLUDING BUT NOT LIMITED TO THE WARRANTIES OF MERCHANTABIL-
# ITY, FITNESS FOR A PARTICULAR PURPOSE AND NONINFRINGEMENT. IN NO EVENT
# SHALL THE AUTHOR BE LIABLE FOR ANY CLAIM, DAMAGES OR OTHER LIABILITY, 
# WHETHER IN AN ACTION OF CONTRACT, TORT OR OTHERWISE, ARISING FROM,
# OUT OF OR IN CONNECTION WITH THE SOFTWARE OR THE USE OR OTHER DEALINGS
# IN THE SOFTWARE.

#
# Parts of this code were copied or derived from sample code supplied by AWS.
# The following notice applies to that code.
#
#  This software code is made available "AS IS" without warranties of any
#  kind.  You may copy, display, modify and redistribute the software
#  code either by itself or as incorporated into your code; provided that
#  you do not remove any proprietary notices.  Your use of this software
#  code is at your own risk and you waive any claim against Amazon
#  Digital Services, Inc. or its affiliates with respect to your use of
#  this software code. (c) 2006 Amazon Digital Services, Inc. or its
#  affiliates.

"""
Some handy utility functions used by several classes.
"""

import imp
import subprocess
import time
import logging.handlers
import boto
import tempfile
import smtplib
import datetime

try:
    # Python 3.x
    from urllib.error import HTTPError
    from urllib.request import urlopen
    from io import StringIO
    from email.mime.multipart import MIMEMultipart
    from email.mime.base import MIMEBase
    from email.mime.text import MIMEText
    from email.utils import formatdate
    import email.encoders as Encoders
    unicode = str
except:
    # Python 2.x
    from urllib2 import HTTPError, urlopen
    import StringIO
    from email.MIMEMultipart import MIMEMultipart
    from email.MIMEBase import MIMEBase
    from email.MIMEText import MIMEText
    from email.Utils import formatdate
    from email import Encoders

try:
    import hashlib
    _hashfn = hashlib.sha512
except ImportError:
    import md5
    _hashfn = md5.md5

# List of Query String Arguments of Interest
qsa_of_interest = ['acl', 'location', 'logging', 'partNumber', 'policy',
                   'requestPayment', 'torrent', 'versioning', 'versionId',
                   'versions', 'website', 'uploads', 'uploadId',
                   'response-content-type', 'response-content-language',
                   'response-expires', 'reponse-cache-control',
                   'response-content-disposition',
                   'response-content-encoding']

# generates the aws canonical string for the given parameters
def canonical_string(method, path, headers, expires=None,
                     provider=None):
    if not provider:
        provider = boto.provider.get_default()
    interesting_headers = {}
    for key in headers:
        lk = key.lower()
        if headers[key] != None and (lk in ['content-md5', 'content-type', 'date'] or
                                     lk.startswith(provider.header_prefix)):
            interesting_headers[lk] = headers[key].strip()

    # these keys get empty strings if they don't exist
    if 'content-type' not in interesting_headers:
        interesting_headers['content-type'] = ''
    if 'content-md5' not in interesting_headers:
        interesting_headers['content-md5'] = ''

    # just in case someone used this.  it's not necessary in this lib.
    if provider.date_header in interesting_headers:
        interesting_headers['date'] = ''

    # if you're using expires for query string auth, then it trumps date
    # (and provider.date_header)
    if expires:
        interesting_headers['date'] = str(expires)

    sorted_header_keys = list(interesting_headers.keys())
    sorted_header_keys.sort()

    buf = "%s\n" % method
    for key in sorted_header_keys:
        val = interesting_headers[key]
        if key.startswith(provider.header_prefix):
            buf += "%s:%s\n" % (key, val)
        else:
            buf += "%s\n" % val

    # don't include anything after the first ? in the resource...
    # unless it is one of the QSA of interest, defined above
    t =  path.split('?')
    buf += t[0]

    if len(t) > 1:
        qsa = t[1].split('&')
        qsa = [ a.split('=') for a in qsa]
        qsa = [ a for a in qsa if a[0] in qsa_of_interest ]
        if len(qsa) > 0:
            qsa.sort(cmp=lambda x,y:cmp(x[0], y[0]))
            qsa = [ '='.join(a) for a in qsa ]
            buf += '?'
            buf += '&'.join(qsa)

    return buf

def merge_meta(headers, metadata, provider=None):
    if not provider:
        provider = boto.provider.get_default()
    metadata_prefix = provider.metadata_prefix
    final_headers = headers.copy()
    for k in metadata.keys():
        if k.lower() in ['cache-control', 'content-md5', 'content-type',
                         'content-encoding', 'content-disposition',
                         'date', 'expires']:
            final_headers[k] = metadata[k]
        else:
            final_headers[metadata_prefix + k] = metadata[k]

    return final_headers

def get_aws_metadata(headers, provider=None):
    if not provider:
        provider = boto.provider.get_default()
    metadata_prefix = provider.metadata_prefix
    metadata = {}
    for hkey in headers.keys():
        if hkey.lower().startswith(metadata_prefix):
            val = urllib.unquote_plus(headers[hkey])
            metadata[hkey[len(metadata_prefix):]] = unicode(val, 'utf-8')
            del headers[hkey]
    return metadata

def retry_url(url, retry_on_404=True):
    for i in range(0, 10):
        try:
            req = urllib2.Request(url)
            resp = urlopen(req)
            return resp.read()
        except HTTPError as e:
            # in 2.6 you use getcode(), in 2.5 and earlier you use code
            if hasattr(e, 'getcode'):
                code = e.getcode()
            else:
                code = e.code
            if code == 404 and not retry_on_404:
                return ''
        except:
            pass
        boto.log.exception('Caught exception reading instance data')
        time.sleep(2**i)
    boto.log.error('Unable to read instance data, giving up')
    return ''

def _get_instance_metadata(url):
    d = {}
    data = retry_url(url)
    if data:
        fields = data.split('\n')
        for field in fields:
            if field.endswith('/'):
                d[field[0:-1]] = _get_instance_metadata(url + field)
            else:
                p = field.find('=')
                if p > 0:
                    key = field[p+1:]
                    resource = field[0:p] + '/openssh-key'
                else:
                    key = resource = field
                val = retry_url(url + resource)
                p = val.find('\n')
                if p > 0:
                    val = val.split('\n')
                d[key] = val
    return d

def get_instance_metadata(version='latest'):
    """
    Returns the instance metadata as a nested Python dictionary.
    Simple values (e.g. local_hostname, hostname, etc.) will be
    stored as string values.  Values such as ancestor-ami-ids will
    be stored in the dict as a list of string values.  More complex
    fields such as public-keys and will be stored as nested dicts.
    """
    url = 'http://169.254.169.254/%s/meta-data/' % version
    return _get_instance_metadata(url)

def get_instance_userdata(version='latest', sep=None):
    url = 'http://169.254.169.254/%s/user-data' % version
    user_data = retry_url(url, retry_on_404=False)
    if user_data:
        if sep:
            l = user_data.split(sep)
            user_data = {}
            for nvpair in l:
                t = nvpair.split('=')
                user_data[t[0].strip()] = t[1].strip()
    return user_data

ISO8601 = '%Y-%m-%dT%H:%M:%SZ'
    
def get_ts(ts=None):
    if not ts:
        ts = time.gmtime()
    return time.strftime(ISO8601, ts)

def parse_ts(ts):
    return datetime.datetime.strptime(ts, ISO8601)

def find_class(module_name, class_name=None):
    if class_name:
        module_name = "%s.%s" % (module_name, class_name)
    modules = module_name.split('.')
    c = None

    try:
        for m in modules[1:]:
            if c:
                c = getattr(c, m)
            else:
                c = getattr(__import__(".".join(modules[0:-1])), m)
        return c
    except:
        return None
    
def update_dme(username, password, dme_id, ip_address):
    """
    Update your Dynamic DNS record with DNSMadeEasy.com
    """
    dme_url = 'https://www.dnsmadeeasy.com/servlet/updateip'
    dme_url += '?username=%s&password=%s&id=%s&ip=%s'
    s = urlopen(dme_url % (username, password, dme_id, ip_address))
    return s.read()

def fetch_file(uri, file=None, username=None, password=None):
    """
    Fetch a file based on the URI provided. If you do not pass in a file pointer
    a tempfile.NamedTemporaryFile, or None if the file could not be 
    retrieved is returned.
    The URI can be either an HTTP url, or "s3://bucket_name/key_name"
    """
    boto.log.info('Fetching %s' % uri)
    if file == None:
        file = tempfile.NamedTemporaryFile()
    try:
        if uri.startswith('s3://'):
            bucket_name, key_name = uri[len('s3://'):].split('/', 1)
            c = boto.connect_s3(aws_access_key_id=username, aws_secret_access_key=password)
            bucket = c.get_bucket(bucket_name)
            key = bucket.get_key(key_name)
            key.get_contents_to_file(file)
        else:
            if username and password:
                passman = urllib2.HTTPPasswordMgrWithDefaultRealm()
                passman.add_password(None, uri, username, password)
                authhandler = urllib2.HTTPBasicAuthHandler(passman)
                opener = urllib2.build_opener(authhandler)
                urllib2.install_opener(opener)
            s = urlopen(uri)
            file.write(s.read())
        file.seek(0)
    except:
        raise
        boto.log.exception('Problem Retrieving file: %s' % uri)
        file = None
    return file

class ShellCommand(object):

    def __init__(self, command, wait=True, fail_fast=False, cwd = None):
        self.exit_code = 0
        self.command = command
        self.log_fp = StringIO.StringIO()
        self.wait = wait
        self.fail_fast = fail_fast
        self.run(cwd = cwd)

    def run(self, cwd=None):
        boto.log.info('running:%s' % self.command)
        self.process = subprocess.Popen(self.command, shell=True, stdin=subprocess.PIPE,
                                        stdout=subprocess.PIPE, stderr=subprocess.PIPE,
                                        cwd=cwd)
        if(self.wait):
            while self.process.poll() == None:
                time.sleep(1)
                t = self.process.communicate()
                self.log_fp.write(t[0])
                self.log_fp.write(t[1])
            boto.log.info(self.log_fp.getvalue())
            self.exit_code = self.process.returncode

<<<<<<< HEAD
        if self.fail_fast and self.exit_code != 0:
            raise Exception("Command " + self.command + " failed with status " + self.exit_code)
=======
            if self.fail_fast and self.exit_code != 0:
                raise Exception("Command " + self.command + " failed with status " + self.exit_code)
>>>>>>> a4e8e065

            return self.exit_code

    def setReadOnly(self, value):
        raise AttributeError

    def getStatus(self):
        return self.exit_code

    status = property(getStatus, setReadOnly, None, 'The exit code for the command')

    def getOutput(self):
        return self.log_fp.getvalue()

    output = property(getOutput, setReadOnly, None, 'The STDIN and STDERR output of the command')

class AuthSMTPHandler(logging.handlers.SMTPHandler):
    """
    This class extends the SMTPHandler in the standard Python logging module
    to accept a username and password on the constructor and to then use those
    credentials to authenticate with the SMTP server.  To use this, you could
    add something like this in your boto config file:
    
    [handler_hand07]
    class=boto.utils.AuthSMTPHandler
    level=WARN
    formatter=form07
    args=('localhost', 'username', 'password', 'from@abc', ['user1@abc', 'user2@xyz'], 'Logger Subject')
    """

    def __init__(self, mailhost, username, password, fromaddr, toaddrs, subject):
        """
        Initialize the handler.

        We have extended the constructor to accept a username/password
        for SMTP authentication.
        """
        logging.handlers.SMTPHandler.__init__(self, mailhost, fromaddr, toaddrs, subject)
        self.username = username
        self.password = password
        
    def emit(self, record):
        """
        Emit a record.

        Format the record and send it to the specified addressees.
        It would be really nice if I could add authorization to this class
        without having to resort to cut and paste inheritance but, no.
        """
        try:
            port = self.mailport
            if not port:
                port = smtplib.SMTP_PORT
            smtp = smtplib.SMTP(self.mailhost, port)
            smtp.login(self.username, self.password)
            msg = self.format(record)
            msg = "From: %s\r\nTo: %s\r\nSubject: %s\r\nDate: %s\r\n\r\n%s" % (
                            self.fromaddr,
                            ','.join(self.toaddrs),
                            self.getSubject(record),
                            formatdate(), msg)
            smtp.sendmail(self.fromaddr, self.toaddrs, msg)
            smtp.quit()
        except (KeyboardInterrupt, SystemExit):
            raise
        except:
            self.handleError(record)

class LRUCache(dict):
    """A dictionary-like object that stores only a certain number of items, and
    discards its least recently used item when full.
    
    >>> cache = LRUCache(3)
    >>> cache['A'] = 0
    >>> cache['B'] = 1
    >>> cache['C'] = 2
    >>> len(cache)
    3
    
    >>> cache['A']
    0
    
    Adding new items to the cache does not increase its size. Instead, the least
    recently used item is dropped:
    
    >>> cache['D'] = 3
    >>> len(cache)
    3
    >>> 'B' in cache
    False
    
    Iterating over the cache returns the keys, starting with the most recently
    used:
    
    >>> for key in cache:
    ...     print( key )
    D
    A
    C

    This code is based on the LRUCache class from Genshi which is based on
    Mighty's LRUCache from ``myghtyutils.util``, written
    by Mike Bayer and released under the MIT license (Genshi uses the
    BSD License). See:

      http://svn.myghty.org/myghtyutils/trunk/lib/myghtyutils/util.py
    """

    class _Item(object):
        def __init__(self, key, value):
            self.previous = self.next = None
            self.key = key
            self.value = value
        def __repr__(self):
            return repr(self.value)

    def __init__(self, capacity):
        self._dict = dict()
        self.capacity = capacity
        self.head = None
        self.tail = None

    def __contains__(self, key):
        return key in self._dict

    def __iter__(self):
        cur = self.head
        while cur:
            yield cur.key
            cur = cur.next

    def __len__(self):
        return len(self._dict)

    def __getitem__(self, key):
        item = self._dict[key]
        self._update_item(item)
        return item.value

    def __setitem__(self, key, value):
        item = self._dict.get(key)
        if item is None:
            item = self._Item(key, value)
            self._dict[key] = item
            self._insert_item(item)
        else:
            item.value = value
            self._update_item(item)
            self._manage_size()

    def __repr__(self):
        return repr(self._dict)

    def _insert_item(self, item):
        item.previous = None
        item.next = self.head
        if self.head is not None:
            self.head.previous = item
        else:
            self.tail = item
        self.head = item
        self._manage_size()

    def _manage_size(self):
        while len(self._dict) > self.capacity:
            del self._dict[self.tail.key]
            if self.tail != self.head:
                self.tail = self.tail.previous
                self.tail.next = None
            else:
                self.head = self.tail = None

    def _update_item(self, item):
        if self.head == item:
            return

        previous = item.previous
        previous.next = item.next
        if item.next is not None:
            item.next.previous = previous
        else:
            self.tail = previous

        item.previous = None
        item.next = self.head
        self.head.previous = self.head = item

class Password(object):
    """
    Password object that stores itself as SHA512 hashed.
    """
    def __init__(self, str=None):
        """
        Load the string from an initial value, this should be the raw SHA512 hashed password
        """
        self.str = str

    def set(self, value):
        self.str = _hashfn(value).hexdigest()
   
    def __str__(self):
        return str(self.str)
   
    def __eq__(self, other):
        if other == None:
            return False
        return str(_hashfn(other).hexdigest()) == str(self.str)

    def __len__(self):
        if self.str:
            return len(self.str)
        else:
            return 0

def notify(subject, body=None, html_body=None, to_string=None, attachments=[], append_instance_id=True):
    if append_instance_id:
        subject = "[%s] %s" % (boto.config.get_value("Instance", "instance-id"), subject)
    if not to_string:
        to_string = boto.config.get_value('Notification', 'smtp_to', None)
    if to_string:
        try:
            from_string = boto.config.get_value('Notification', 'smtp_from', 'boto')
            msg = MIMEMultipart()
            msg['From'] = from_string
            msg['Reply-To'] = from_string
            msg['To'] = to_string
            msg['Date'] = formatdate(localtime=True)
            msg['Subject'] = subject
        
            if body:
                msg.attach(MIMEText(body))

            if html_body:
                part = MIMEBase('text', 'html')
                part.set_payload(html_body)
                Encoders.encode_base64(part)
                msg.attach(part)

            for part in attachments:
                msg.attach(part)

            smtp_host = boto.config.get_value('Notification', 'smtp_host', 'localhost')

            # Alternate port support
            if boto.config.get_value("Notification", "smtp_port"):
                server = smtplib.SMTP(smtp_host, int(boto.config.get_value("Notification", "smtp_port")))
            else:
                server = smtplib.SMTP(smtp_host)

            # TLS support
            if boto.config.getbool("Notification", "smtp_tls"):
                server.ehlo()
                server.starttls()
                server.ehlo()
            smtp_user = boto.config.get_value('Notification', 'smtp_user', '')
            smtp_pass = boto.config.get_value('Notification', 'smtp_pass', '')
            if smtp_user:
                server.login(smtp_user, smtp_pass)
            server.sendmail(from_string, to_string, msg.as_string())
            server.quit()
        except:
            boto.log.exception('notify failed')

def get_utf8_value(value):
    if not isinstance(value, str) and not isinstance(value, unicode):
        value = str(value)
    if isinstance(value, unicode):
        return value.encode('utf-8')
    else:
        return value

def mklist(value):
    if not isinstance(value, list):
        if isinstance(value, tuple):
            value = list(value)
        else:
            value = [value]
    return value

def pythonize_name(name, sep='_'):
    s = ''
    if name[0].isupper:
        s = name[0].lower()
    for c in name[1:]:
        if c.isupper():
            s += sep + c.lower()
        else:
            s += c
    return s

def awsify_name(name):
    return name[0:1].upper()+name[1:]<|MERGE_RESOLUTION|>--- conflicted
+++ resolved
@@ -324,13 +324,8 @@
             boto.log.info(self.log_fp.getvalue())
             self.exit_code = self.process.returncode
 
-<<<<<<< HEAD
-        if self.fail_fast and self.exit_code != 0:
-            raise Exception("Command " + self.command + " failed with status " + self.exit_code)
-=======
             if self.fail_fast and self.exit_code != 0:
                 raise Exception("Command " + self.command + " failed with status " + self.exit_code)
->>>>>>> a4e8e065
 
             return self.exit_code
 
