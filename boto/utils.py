# Copyright (c) 2006-2012 Mitch Garnaat http://garnaat.org/
# Copyright (c) 2010, Eucalyptus Systems, Inc.
# Copyright (c) 2012 Amazon.com, Inc. or its affiliates.
# All rights reserved.
#
# Permission is hereby granted, free of charge, to any person obtaining a
# copy of this software and associated documentation files (the
# "Software"), to deal in the Software without restriction, including
# without limitation the rights to use, copy, modify, merge, publish, dis-
# tribute, sublicense, and/or sell copies of the Software, and to permit
# persons to whom the Software is furnished to do so, subject to the fol-
# lowing conditions:
#
# The above copyright notice and this permission notice shall be included
# in all copies or substantial portions of the Software.
#
# THE SOFTWARE IS PROVIDED "AS IS", WITHOUT WARRANTY OF ANY KIND, EXPRESS
# OR IMPLIED, INCLUDING BUT NOT LIMITED TO THE WARRANTIES OF MERCHANTABIL-
# ITY, FITNESS FOR A PARTICULAR PURPOSE AND NONINFRINGEMENT. IN NO EVENT
# SHALL THE AUTHOR BE LIABLE FOR ANY CLAIM, DAMAGES OR OTHER LIABILITY,
# WHETHER IN AN ACTION OF CONTRACT, TORT OR OTHERWISE, ARISING FROM,
# OUT OF OR IN CONNECTION WITH THE SOFTWARE OR THE USE OR OTHER DEALINGS
# IN THE SOFTWARE.

#
# Parts of this code were copied or derived from sample code supplied by AWS.
# The following notice applies to that code.
#
#  This software code is made available "AS IS" without warranties of any
#  kind.  You may copy, display, modify and redistribute the software
#  code either by itself or as incorporated into your code; provided that
#  you do not remove any proprietary notices.  Your use of this software
#  code is at your own risk and you waive any claim against Amazon
#  Digital Services, Inc. or its affiliates with respect to your use of
#  this software code. (c) 2006 Amazon Digital Services, Inc. or its
#  affiliates.

"""
Some handy utility functions used by several classes.
"""

import subprocess
import time
import logging.handlers
import boto
import boto.provider
import collections
import tempfile
import random
import smtplib
import datetime
import re
import io
import email.mime.multipart
import email.mime.base
import email.mime.text
import email.utils
import email.encoders
import gzip
import threading
import locale
import sys
from boto.compat import six, StringIO, urllib, encodebytes

from contextlib import contextmanager

from hashlib import md5, sha512
_hashfn = sha512

from boto.compat import json

try:
    from boto.compat.json import JSONDecodeError
except ImportError:
    JSONDecodeError = ValueError

# List of Query String Arguments of Interest
qsa_of_interest = ['acl', 'cors', 'defaultObjectAcl', 'location', 'logging',
                   'partNumber', 'policy', 'requestPayment', 'torrent',
                   'versioning', 'versionId', 'versions', 'website',
                   'uploads', 'uploadId', 'response-content-type',
                   'response-content-language', 'response-expires',
                   'response-cache-control', 'response-content-disposition',
                   'response-content-encoding', 'delete', 'lifecycle',
                   'tagging', 'restore',
                   # storageClass is a QSA for buckets in Google Cloud Storage.
                   # (StorageClass is associated to individual keys in S3, but
                   # having it listed here should cause no problems because
                   # GET bucket?storageClass is not part of the S3 API.)
                   'storageClass',
                   # websiteConfig is a QSA for buckets in Google Cloud
                   # Storage.
                   'websiteConfig',
                   # compose is a QSA for objects in Google Cloud Storage.
                   'compose',
                   # billing is a QSA for buckets in Google Cloud Storage.
                   'billing',
                   # userProject is a QSA for requests in Google Cloud Storage.
                   'userProject',
                   # encryptionConfig is a QSA for requests in Google Cloud
                   # Storage.
                   'encryptionConfig']


_first_cap_regex = re.compile('(.)([A-Z][a-z]+)')
_number_cap_regex = re.compile('([a-z])([0-9]+)')
_end_cap_regex = re.compile('([a-z0-9])([A-Z])')


def unquote_v(nv):
    if len(nv) == 1:
        return nv
    else:
        return (nv[0], urllib.parse.unquote(nv[1]))


def canonical_string(method, path, headers, expires=None,
                     provider=None):
    """
    Generates the aws canonical string for the given parameters
    """
    if not provider:
        provider = boto.provider.get_default()
    interesting_headers = {}
    for key in headers:
        lk = key.lower()
        if headers[key] is not None and \
                (lk in ['content-md5', 'content-type', 'date'] or
                 lk.startswith(provider.header_prefix)):
            interesting_headers[lk] = str(headers[key]).strip()

    # these keys get empty strings if they don't exist
    if 'content-type' not in interesting_headers:
        interesting_headers['content-type'] = ''
    if 'content-md5' not in interesting_headers:
        interesting_headers['content-md5'] = ''

    # just in case someone used this.  it's not necessary in this lib.
    if provider.date_header in interesting_headers:
        interesting_headers['date'] = ''

    # if you're using expires for query string auth, then it trumps date
    # (and provider.date_header)
    if expires:
        interesting_headers['date'] = str(expires)

    sorted_header_keys = sorted(interesting_headers.keys())

    buf = "%s\n" % method
    for key in sorted_header_keys:
        val = interesting_headers[key]
        if key.startswith(provider.header_prefix):
            buf += "%s:%s\n" % (key, val)
        else:
            buf += "%s\n" % val

    # don't include anything after the first ? in the resource...
    # unless it is one of the QSA of interest, defined above
    t = path.split('?')
    buf += t[0]

    if len(t) > 1:
        qsa = t[1].split('&')
        qsa = [a.split('=', 1) for a in qsa]
        qsa = [unquote_v(a) for a in qsa if a[0] in qsa_of_interest]
        if len(qsa) > 0:
            qsa.sort(key=lambda x: x[0])
            qsa = ['='.join(a) for a in qsa]
            buf += '?'
            buf += '&'.join(qsa)

    return buf


def merge_meta(headers, metadata, provider=None):
    if not provider:
        provider = boto.provider.get_default()
    metadata_prefix = provider.metadata_prefix
    final_headers = headers.copy()
    for k in metadata.keys():
        if k.lower() in boto.s3.key.Key.base_user_settable_fields:
            final_headers[k] = metadata[k]
        else:
            final_headers[metadata_prefix + k] = metadata[k]

    return final_headers


def get_aws_metadata(headers, provider=None):
    if not provider:
        provider = boto.provider.get_default()
    metadata_prefix = provider.metadata_prefix
    metadata = {}
    for hkey in headers.keys():
        if hkey.lower().startswith(metadata_prefix):
            val = urllib.parse.unquote(headers[hkey])
            if isinstance(val, bytes):
                try:
                    val = val.decode('utf-8')
                except UnicodeDecodeError:
                    # Just leave the value as-is
                    pass
            metadata[hkey[len(metadata_prefix):]] = val
            del headers[hkey]
    return metadata


def retry_url(url, retry_on_404=True, num_retries=10, timeout=None):
    """
    Retry a url.  This is specifically used for accessing the metadata
    service on an instance.  Since this address should never be proxied
    (for security reasons), we create a ProxyHandler with a NULL
    dictionary to override any proxy settings in the environment.
    """
    for i in range(0, num_retries):
        try:
            proxy_handler = urllib.request.ProxyHandler({})
            opener = urllib.request.build_opener(proxy_handler)
            req = urllib.request.Request(url)
            r = opener.open(req, timeout=timeout)
            result = r.read()

            if(not isinstance(result, six.string_types) and
                    hasattr(result, 'decode')):
                result = result.decode('utf-8')

            return result
        except urllib.error.HTTPError as e:
            code = e.getcode()
            if code == 404 and not retry_on_404:
                return ''
        except Exception as e:
            boto.log.exception('Caught exception reading instance data')
        # If not on the last iteration of the loop then sleep.
        if i + 1 != num_retries:
            boto.log.debug('Sleeping before retrying')
            time.sleep(min(2 ** i,
                           boto.config.get('Boto', 'max_retry_delay', 60)))
    boto.log.error('Unable to read instance data, giving up')
    return ''


def _get_instance_metadata(url, num_retries, timeout=None):
    return LazyLoadMetadata(url, num_retries, timeout)


class LazyLoadMetadata(dict):
    def __init__(self, url, num_retries, timeout=None):
        self._url = url
        self._num_retries = num_retries
        self._leaves = {}
        self._dicts = []
        self._timeout = timeout
        data = boto.utils.retry_url(self._url, num_retries=self._num_retries, timeout=self._timeout)
        if data:
            fields = data.split('\n')
            for field in fields:
                if field.endswith('/'):
                    key = field[0:-1]
                    self._dicts.append(key)
                else:
                    p = field.find('=')
                    if p > 0:
                        key = field[p + 1:]
                        resource = field[0:p] + '/openssh-key'
                    else:
                        key = resource = field
                    self._leaves[key] = resource
                self[key] = None

    def _materialize(self):
        for key in self:
            self[key]

    def __getitem__(self, key):
        if key not in self:
            # allow dict to throw the KeyError
            return super(LazyLoadMetadata, self).__getitem__(key)

        # already loaded
        val = super(LazyLoadMetadata, self).__getitem__(key)
        if val is not None:
            return val

        if key in self._leaves:
            resource = self._leaves[key]
            last_exception = None

            for i in range(0, self._num_retries):
                try:
                    val = boto.utils.retry_url(
                        self._url + urllib.parse.quote(resource,
                                                       safe="/:"),
                        num_retries=self._num_retries,
                        timeout=self._timeout)
                    if val and val[0] == '{':
                        val = json.loads(val)
                        break
                    else:
                        p = val.find('\n')
                        if p > 0:
                            val = val.split('\n')
                        break

                except JSONDecodeError as e:
                    boto.log.debug(
                        "encountered '%s' exception: %s" % (
                            e.__class__.__name__, e))
                    boto.log.debug(
                        'corrupted JSON data found: %s' % val)
                    last_exception = e

                except Exception as e:
                    boto.log.debug("encountered unretryable" +
                                   " '%s' exception, re-raising" % (
                                       e.__class__.__name__))
                    last_exception = e
                    raise

                boto.log.error("Caught exception reading meta data" +
                               " for the '%s' try" % (i + 1))

                if i + 1 != self._num_retries:
                    next_sleep = min(
                        random.random() * 2 ** i,
                        boto.config.get('Boto', 'max_retry_delay', 60))
                    time.sleep(next_sleep)
            else:
                boto.log.error('Unable to read meta data, giving up')
                boto.log.error(
                    "encountered '%s' exception: %s" % (
                        last_exception.__class__.__name__, last_exception))
                raise last_exception

            self[key] = val
        elif key in self._dicts:
            self[key] = LazyLoadMetadata(self._url + key + '/',
                                         self._num_retries)

        return super(LazyLoadMetadata, self).__getitem__(key)

    def get(self, key, default=None):
        try:
            return self[key]
        except KeyError:
            return default

    def values(self):
        self._materialize()
        return super(LazyLoadMetadata, self).values()

    def items(self):
        self._materialize()
        return super(LazyLoadMetadata, self).items()

    def __str__(self):
        self._materialize()
        return super(LazyLoadMetadata, self).__str__()

    def __repr__(self):
        self._materialize()
        return super(LazyLoadMetadata, self).__repr__()


def _build_instance_metadata_url(url, version, path):
    """
    Builds an EC2 metadata URL for fetching information about an instance.

    Example:

        >>> _build_instance_metadata_url('http://169.254.169.254', 'latest', 'meta-data/')
        http://169.254.169.254/latest/meta-data/

    :type url: string
    :param url: URL to metadata service, e.g. 'http://169.254.169.254'

    :type version: string
    :param version: Version of the metadata to get, e.g. 'latest'

    :type path: string
    :param path: Path of the metadata to get, e.g. 'meta-data/'. If a trailing
                 slash is required it must be passed in with the path.

    :return: The full metadata URL
    """
    return '%s/%s/%s' % (url, version, path)


def get_instance_metadata(version='latest', url='http://169.254.169.254',
                          data='meta-data/', timeout=None, num_retries=5):
    """
    Returns the instance metadata as a nested Python dictionary.
    Simple values (e.g. local_hostname, hostname, etc.) will be
    stored as string values.  Values such as ancestor-ami-ids will
    be stored in the dict as a list of string values.  More complex
    fields such as public-keys and will be stored as nested dicts.

    If the timeout is specified, the connection to the specified url
    will time out after the specified number of seconds.

    """
    try:
        metadata_url = _build_instance_metadata_url(url, version, data)
        return _get_instance_metadata(metadata_url, num_retries=num_retries, timeout=timeout)
    except urllib.error.URLError:
        boto.log.exception("Exception caught when trying to retrieve "
                           "instance metadata for: %s", data)
        return None


def get_instance_identity(version='latest', url='http://169.254.169.254',
                          timeout=None, num_retries=5):
    """
    Returns the instance identity as a nested Python dictionary.
    """
    iid = {}
    base_url = _build_instance_metadata_url(url, version,
                                            'dynamic/instance-identity/')
    try:
        data = retry_url(base_url, num_retries=num_retries, timeout=timeout)
        fields = data.split('\n')
        for field in fields:
            val = retry_url(base_url + '/' + field + '/', num_retries=num_retries, timeout=timeout)
            if val[0] == '{':
                val = json.loads(val)
            if field:
                iid[field] = val
        return iid
    except urllib.error.URLError:
        return None


def get_instance_userdata(version='latest', sep=None,
                          url='http://169.254.169.254', timeout=None, num_retries=5):
    ud_url = _build_instance_metadata_url(url, version, 'user-data')
    user_data = retry_url(ud_url, retry_on_404=False, num_retries=num_retries, timeout=timeout)
    if user_data:
        if sep:
            l = user_data.split(sep)
            user_data = {}
            for nvpair in l:
                t = nvpair.split('=')
                user_data[t[0].strip()] = t[1].strip()
    return user_data

ISO8601 = '%Y-%m-%dT%H:%M:%SZ'
ISO8601_MS = '%Y-%m-%dT%H:%M:%S.%fZ'
RFC1123 = '%a, %d %b %Y %H:%M:%S %Z'
LOCALE_LOCK = threading.Lock()


@contextmanager
def setlocale(name):
    """
    A context manager to set the locale in a threadsafe manner.
    """
    with LOCALE_LOCK:
        saved = locale.setlocale(locale.LC_ALL)

        try:
            yield locale.setlocale(locale.LC_ALL, name)
        finally:
            locale.setlocale(locale.LC_ALL, saved)


def get_ts(ts=None):
    if not ts:
        ts = time.gmtime()
    return time.strftime(ISO8601, ts)


def parse_ts(ts):
    with setlocale('C'):
        ts = ts.strip()
        try:
            dt = datetime.datetime.strptime(ts, ISO8601)
            return dt
        except ValueError:
            try:
                dt = datetime.datetime.strptime(ts, ISO8601_MS)
                return dt
            except ValueError:
                dt = datetime.datetime.strptime(ts, RFC1123)
                return dt


def find_class(module_name, class_name=None):
    if class_name:
        module_name = "%s.%s" % (module_name, class_name)
    modules = module_name.split('.')
    c = None

    try:
        for m in modules[1:]:
            if c:
                c = getattr(c, m)
            else:
                c = getattr(__import__(".".join(modules[0:-1])), m)
        return c
    except:
        return None


def update_dme(username, password, dme_id, ip_address):
    """
    Update your Dynamic DNS record with DNSMadeEasy.com
    """
    dme_url = 'https://www.dnsmadeeasy.com/servlet/updateip'
    dme_url += '?username=%s&password=%s&id=%s&ip=%s'
    s = urllib.request.urlopen(dme_url % (username, password, dme_id, ip_address))
    return s.read()


def fetch_file(uri, file=None, username=None, password=None):
    """
    Fetch a file based on the URI provided.
    If you do not pass in a file pointer a tempfile.NamedTemporaryFile,
    or None if the file could not be retrieved is returned.
    The URI can be either an HTTP url, or "s3://bucket_name/key_name"
    """
    boto.log.info('Fetching %s' % uri)
    if file is None:
        file = tempfile.NamedTemporaryFile()
    try:
        if uri.startswith('s3://'):
            bucket_name, key_name = uri[len('s3://'):].split('/', 1)
            c = boto.connect_s3(aws_access_key_id=username,
                                aws_secret_access_key=password)
            bucket = c.get_bucket(bucket_name)
            key = bucket.get_key(key_name)
            key.get_contents_to_file(file)
        else:
            if username and password:
                passman = urllib.request.HTTPPasswordMgrWithDefaultRealm()
                passman.add_password(None, uri, username, password)
                authhandler = urllib.request.HTTPBasicAuthHandler(passman)
                opener = urllib.request.build_opener(authhandler)
                urllib.request.install_opener(opener)
            s = urllib.request.urlopen(uri)
            file.write(s.read())
        file.seek(0)
    except:
        raise
        boto.log.exception('Problem Retrieving file: %s' % uri)
        file = None
    return file


class ShellCommand(object):

    def __init__(self, command, wait=True, fail_fast=False, cwd=None):
        self.exit_code = 0
        self.command = command
        self.log_fp = StringIO()
        self.wait = wait
        self.fail_fast = fail_fast
        self.run(cwd=cwd)

    def run(self, cwd=None):
        boto.log.info('running:%s' % self.command)
        self.process = subprocess.Popen(self.command, shell=True,
                                        stdin=subprocess.PIPE,
                                        stdout=subprocess.PIPE,
                                        stderr=subprocess.PIPE,
                                        cwd=cwd)
        if(self.wait):
            while self.process.poll() is None:
                time.sleep(1)
                t = self.process.communicate()
                self.log_fp.write(t[0])
                self.log_fp.write(t[1])
            boto.log.info(self.log_fp.getvalue())
            self.exit_code = self.process.returncode

            if self.fail_fast and self.exit_code != 0:
                raise Exception("Command " + self.command +
                                " failed with status " + self.exit_code)

            return self.exit_code

    def setReadOnly(self, value):
        raise AttributeError

    def getStatus(self):
        return self.exit_code

    status = property(getStatus, setReadOnly, None,
                      'The exit code for the command')

    def getOutput(self):
        return self.log_fp.getvalue()

    output = property(getOutput, setReadOnly, None,
                      'The STDIN and STDERR output of the command')


class AuthSMTPHandler(logging.handlers.SMTPHandler):
    """
    This class extends the SMTPHandler in the standard Python logging module
    to accept a username and password on the constructor and to then use those
    credentials to authenticate with the SMTP server.  To use this, you could
    add something like this in your boto config file:

    [handler_hand07]
    class=boto.utils.AuthSMTPHandler
    level=WARN
    formatter=form07
    args=('localhost', 'username', 'password', 'from@abc', ['user1@abc', 'user2@xyz'], 'Logger Subject')
    """

    def __init__(self, mailhost, username, password,
                 fromaddr, toaddrs, subject):
        """
        Initialize the handler.

        We have extended the constructor to accept a username/password
        for SMTP authentication.
        """
        super(AuthSMTPHandler, self).__init__(mailhost, fromaddr,
                                              toaddrs, subject)
        self.username = username
        self.password = password

    def emit(self, record):
        """
        Emit a record.

        Format the record and send it to the specified addressees.
        It would be really nice if I could add authorization to this class
        without having to resort to cut and paste inheritance but, no.
        """
        try:
            port = self.mailport
            if not port:
                port = smtplib.SMTP_PORT
            smtp = smtplib.SMTP(self.mailhost, port)
            smtp.login(self.username, self.password)
            msg = self.format(record)
            msg = "From: %s\r\nTo: %s\r\nSubject: %s\r\nDate: %s\r\n\r\n%s" % (
                self.fromaddr,
                ','.join(self.toaddrs),
                self.getSubject(record),
                email.utils.formatdate(), msg)
            smtp.sendmail(self.fromaddr, self.toaddrs, msg)
            smtp.quit()
        except (KeyboardInterrupt, SystemExit):
            raise
        except:
            self.handleError(record)


class LRUCache(dict):
    """A dictionary-like object that stores only a certain number of items, and
    discards its least recently used item when full.

    >>> cache = LRUCache(3)
    >>> cache['A'] = 0
    >>> cache['B'] = 1
    >>> cache['C'] = 2
    >>> len(cache)
    3

    >>> cache['A']
    0

    Adding new items to the cache does not increase its size. Instead, the least
    recently used item is dropped:

    >>> cache['D'] = 3
    >>> len(cache)
    3
    >>> 'B' in cache
    False

    Iterating over the cache returns the keys, starting with the most recently
    used:

    >>> for key in cache:
    ...     print key
    D
    A
    C

    This code is based on the LRUCache class from Genshi which is based on
    `Myghty <http://www.myghty.org>`_'s LRUCache from ``myghtyutils.util``,
    written by Mike Bayer and released under the MIT license (Genshi uses the
    BSD License).
    """

    class _Item(object):
        def __init__(self, key, value):
            self.previous = self.next = None
            self.key = key
            self.value = value

        def __repr__(self):
            return repr(self.value)

    def __init__(self, capacity):
        self._dict = dict()
        self.capacity = capacity
        self.head = None
        self.tail = None

    def __contains__(self, key):
        return key in self._dict

    def __iter__(self):
        cur = self.head
        while cur:
            yield cur.key
            cur = cur.next

    def __len__(self):
        return len(self._dict)

    def __getitem__(self, key):
        item = self._dict[key]
        self._update_item(item)
        return item.value

    def __setitem__(self, key, value):
        item = self._dict.get(key)
        if item is None:
            item = self._Item(key, value)
            self._dict[key] = item
            self._insert_item(item)
        else:
            item.value = value
            self._update_item(item)
            self._manage_size()

    def __repr__(self):
        return repr(self._dict)

    def _insert_item(self, item):
        item.previous = None
        item.next = self.head
        if self.head is not None:
            self.head.previous = item
        else:
            self.tail = item
        self.head = item
        self._manage_size()

    def _manage_size(self):
        while len(self._dict) > self.capacity:
            del self._dict[self.tail.key]
            if self.tail != self.head:
                self.tail = self.tail.previous
                self.tail.next = None
            else:
                self.head = self.tail = None

    def _update_item(self, item):
        if self.head == item:
            return

        previous = item.previous
        previous.next = item.next
        if item.next is not None:
            item.next.previous = previous
        else:
            self.tail = previous

        item.previous = None
        item.next = self.head
        self.head.previous = self.head = item


class Password(object):
    """
    Password object that stores itself as hashed.
    Hash defaults to SHA512 if available, MD5 otherwise.
    """
    hashfunc = _hashfn

    def __init__(self, str=None, hashfunc=None):
        """
        Load the string from an initial value, this should be the
        raw hashed password.
        """
        self.str = str
        if hashfunc:
            self.hashfunc = hashfunc

    def set(self, value):
        if not isinstance(value, bytes):
            value = value.encode('utf-8')
        self.str = self.hashfunc(value).hexdigest()

    def __str__(self):
        return str(self.str)

    def __eq__(self, other):
        if other is None:
            return False
        if not isinstance(other, bytes):
            other = other.encode('utf-8')
        return str(self.hashfunc(other).hexdigest()) == str(self.str)

    def __len__(self):
        if self.str:
            return len(self.str)
        else:
            return 0


def notify(subject, body=None, html_body=None, to_string=None,
           attachments=None, append_instance_id=True):
    attachments = attachments or []
    if append_instance_id:
        subject = "[%s] %s" % (
            boto.config.get_value("Instance", "instance-id"), subject)
    if not to_string:
        to_string = boto.config.get_value('Notification', 'smtp_to', None)
    if to_string:
        try:
            from_string = boto.config.get_value('Notification',
                                                'smtp_from', 'boto')
            msg = email.mime.multipart.MIMEMultipart()
            msg['From'] = from_string
            msg['Reply-To'] = from_string
            msg['To'] = to_string
            msg['Date'] = email.utils.formatdate(localtime=True)
            msg['Subject'] = subject

            if body:
                msg.attach(email.mime.text.MIMEText(body))

            if html_body:
                part = email.mime.base.MIMEBase('text', 'html')
                part.set_payload(html_body)
                email.encoders.encode_base64(part)
                msg.attach(part)

            for part in attachments:
                msg.attach(part)

            smtp_host = boto.config.get_value('Notification',
                                              'smtp_host', 'localhost')

            # Alternate port support
            if boto.config.get_value("Notification", "smtp_port"):
                server = smtplib.SMTP(smtp_host, int(
                    boto.config.get_value("Notification", "smtp_port")))
            else:
                server = smtplib.SMTP(smtp_host)

            # TLS support
            if boto.config.getbool("Notification", "smtp_tls"):
                server.ehlo()
                server.starttls()
                server.ehlo()
            smtp_user = boto.config.get_value('Notification', 'smtp_user', '')
            smtp_pass = boto.config.get_value('Notification', 'smtp_pass', '')
            if smtp_user:
                server.login(smtp_user, smtp_pass)
            server.sendmail(from_string, to_string, msg.as_string())
            server.quit()
        except:
            boto.log.exception('notify failed')


def mklist(value):
    if not isinstance(value, list):
        if isinstance(value, tuple):
            value = list(value)
        else:
            value = [value]
    return value


def pythonize_name(name):
    """Convert camel case to a "pythonic" name.

    Examples::

        pythonize_name('CamelCase') -> 'camel_case'
        pythonize_name('already_pythonized') -> 'already_pythonized'
        pythonize_name('HTTPRequest') -> 'http_request'
        pythonize_name('HTTPStatus200Ok') -> 'http_status_200_ok'
        pythonize_name('UPPER') -> 'upper'
        pythonize_name('') -> ''

    """
    s1 = _first_cap_regex.sub(r'\1_\2', name)
    s2 = _number_cap_regex.sub(r'\1_\2', s1)
    return _end_cap_regex.sub(r'\1_\2', s2).lower()


def write_mime_multipart(content, compress=False, deftype='text/plain', delimiter=':'):
    """Description:
    :param content: A list of tuples of name-content pairs. This is used
    instead of a dict to ensure that scripts run in order
    :type list of tuples:

    :param compress: Use gzip to compress the scripts, defaults to no compression
    :type bool:

    :param deftype: The type that should be assumed if nothing else can be figured out
    :type str:

    :param delimiter: mime delimiter
    :type str:

    :return: Final mime multipart
    :rtype: str:
    """
    wrapper = email.mime.multipart.MIMEMultipart()
    for name, con in content:
        definite_type = guess_mime_type(con, deftype)
        maintype, subtype = definite_type.split('/', 1)
        if maintype == 'text':
            mime_con = email.mime.text.MIMEText(con, _subtype=subtype)
        else:
            mime_con = email.mime.base.MIMEBase(maintype, subtype)
            mime_con.set_payload(con)
            # Encode the payload using Base64
            email.encoders.encode_base64(mime_con)
        mime_con.add_header('Content-Disposition', 'attachment', filename=name)
        wrapper.attach(mime_con)
    rcontent = wrapper.as_string()

    if compress:
        buf = StringIO()
        gz = gzip.GzipFile(mode='wb', fileobj=buf)
        try:
            gz.write(rcontent)
        finally:
            gz.close()
        rcontent = buf.getvalue()

    return rcontent


def guess_mime_type(content, deftype):
    """Description: Guess the mime type of a block of text
    :param content: content we're finding the type of
    :type str:

    :param deftype: Default mime type
    :type str:

    :rtype: <type>:
    :return: <description>
    """
    # Mappings recognized by cloudinit
    starts_with_mappings = {
        '#include': 'text/x-include-url',
        '#!': 'text/x-shellscript',
        '#cloud-config': 'text/cloud-config',
        '#upstart-job': 'text/upstart-job',
        '#part-handler': 'text/part-handler',
        '#cloud-boothook': 'text/cloud-boothook'
    }
    rtype = deftype
    for possible_type, mimetype in starts_with_mappings.items():
        if content.startswith(possible_type):
            rtype = mimetype
            break
    return(rtype)


def compute_md5(fp, buf_size=8192, size=None):
    """
    Compute MD5 hash on passed file and return results in a tuple of values.

    :type fp: file
    :param fp: File pointer to the file to MD5 hash.  The file pointer
               will be reset to its current location before the
               method returns.

    :type buf_size: integer
    :param buf_size: Number of bytes per read request.

    :type size: int
    :param size: (optional) The Maximum number of bytes to read from
                 the file pointer (fp). This is useful when uploading
                 a file in multiple parts where the file is being
                 split inplace into different parts. Less bytes may
                 be available.

    :rtype: tuple
    :return: A tuple containing the hex digest version of the MD5 hash
             as the first element, the base64 encoded version of the
             plain digest as the second element and the data size as
             the third element.
    """
    return compute_hash(fp, buf_size, size, hash_algorithm=md5)


def compute_hash(fp, buf_size=8192, size=None, hash_algorithm=md5):
    hash_obj = hash_algorithm()
    spos = fp.tell()
    if size and size < buf_size:
        s = fp.read(size)
    else:
        s = fp.read(buf_size)
    while s:
        if not isinstance(s, bytes):
            s = s.encode('utf-8')
        hash_obj.update(s)
        if size:
            size -= len(s)
            if size <= 0:
                break
        if size and size < buf_size:
            s = fp.read(size)
        else:
            s = fp.read(buf_size)
    hex_digest = hash_obj.hexdigest()
    base64_digest = encodebytes(hash_obj.digest()).decode('utf-8')
    if base64_digest[-1] == '\n':
        base64_digest = base64_digest[0:-1]
    # data_size based on bytes read.
    data_size = fp.tell() - spos
    fp.seek(spos)
    return (hex_digest, base64_digest, data_size)


def find_matching_headers(name, headers):
    """
    Takes a specific header name and a dict of headers {"name": "value"}.
    Returns a list of matching header names, case-insensitive.

    """
    return [h for h in headers if h.lower() == name.lower()]


def merge_headers_by_name(name, headers):
    """
    Takes a specific header name and a dict of headers {"name": "value"}.
    Returns a string of all header values, comma-separated, that match the
    input header name, case-insensitive.

    """
    matching_headers = find_matching_headers(name, headers)
    return ','.join(str(headers[h]) for h in matching_headers
                    if headers[h] is not None)


class RequestHook(object):
    """
    This can be extended and supplied to the connection object
    to gain access to request and response object after the request completes.
    One use for this would be to implement some specific request logging.
    """
    def handle_request_data(self, request, response, error=False):
        pass


def host_is_ipv6(hostname):
    """
    Detect (naively) if the hostname is an IPV6 host.
    Return a boolean.
    """
    # empty strings or anything that is not a string is automatically not an
    # IPV6 address
    if not hostname or not isinstance(hostname, str):
        return False

    if hostname.startswith('['):
        return True

    if len(hostname.split(':')) > 2:
        return True

    # Anything else that doesn't start with brackets or doesn't have more than
    # one ':' should not be an IPV6 address. This is very naive but the rest of
    # the connection chain should error accordingly for typos or ill formed
    # addresses
    return False


def parse_host(hostname):
    """
    Given a hostname that may have a port name, ensure that the port is trimmed
    returning only the host, including hostnames that are IPV6 and may include
    brackets.
    """
    # ensure that hostname does not have any whitespaces
    hostname = hostname.strip()

    if host_is_ipv6(hostname):
        return hostname.split(']:', 1)[0].strip('[]')
    else:
        return hostname.split(':', 1)[0]

<<<<<<< HEAD

def get_utf8able_str(s, errors='strict'):
    """Returns a UTF8-encodable string in PY3, UTF8 bytes in PY2.

    This method is similar to six's `ensure_str()`, except it also
    makes sure that any bytes passed in can be decoded using the
    utf-8 codec (and raises a UnicodeDecodeError if not).
    """
    if six.PY2:
        # We want to return utf-8 encoded bytes.
        if isinstance(s, six.text_type):
            return s.encode('utf-8', errors)
        if isinstance(s, six.binary_type):
            # Verify the bytes can be represented in utf-8
            s.decode('utf-8')
            return s
    else:
        # We want to return a unicode/str object.
        if isinstance(s, six.text_type):
            return s
        if isinstance(s, six.binary_type):
            s = s.decode('utf-8')
            return s
    raise TypeError('not expecting type "%s"' % type(s))
=======
def print_to_fd(*objects, **kwargs):
    """A Python 2/3 compatible analogue to the print function.

    This function writes text to a file descriptor as the
    builtin print function would, favoring utf-8 encoding.
    Arguments and return values are the same as documented in
    the Python 2 print function.
    """
    def _get_args(**kwargs):
        """Validates keyword arguments that would be used in Print
        Valid keyword arguments, mirroring print(), are 'sep',
        'end', and 'file'. These must be of types string, string,
        and file / file interface respectively.
        Returns the above kwargs of the above types.
        """
        expected_keywords = collections.OrderedDict([
            ('sep', ' '),
            ('end', '\n'),
            ('file', sys.stdout)])

        for key, value in kwargs.items():
            if key not in expected_keywords:
                error_msg = (
                    '{} is not a valid keyword argument. '
                    'Please use one of: {}')
                raise KeyError(
                    error_msg.format(
                        key,
                        ' '.join(expected_keywords.keys())))
            else:
                expected_keywords[key] = value

        return expected_keywords.values()

    def _get_byte_strings(*objects):
        """Gets a `bytes` string for each item in list of printable objects."""
        byte_objects = []
        for item in objects:
            if not isinstance(item, (six.binary_type, six.text_type)):
                # If the item wasn't bytes or unicode, its __str__ method
                # should return one of those types.
                item = str(item)

            if isinstance(item, six.binary_type):
                byte_objects.append(item)
            else:
                # The item should be unicode. If it's not, ensure_binary()
                # will throw a TypeError.
                byte_objects.append(six.ensure_binary(item))
        return byte_objects

    sep, end, file = _get_args(**kwargs)
    sep = six.ensure_binary(sep)
    end = six.ensure_binary(end)
    data = _get_byte_strings(*objects)
    data = sep.join(data)
    data += end
    write_to_fd(file, data)


def write_to_fd(fd, data):
    """Write given data to given file descriptor, doing any conversions needed"""
    if six.PY2:
        fd.write(data)
        return
    # PY3 logic:
    if isinstance(data, bytes):
        if ((hasattr(fd, 'mode') and 'b' in fd.mode) or
                isinstance(fd, io.BytesIO)):
            fd.write(data)
        elif hasattr(fd, 'buffer'):
            fd.buffer.write(data)
        else:
            fd.write(six.ensure_text(data))
    elif 'b' in fd.mode:
        fd.write(six.ensure_binary(data))
    else:
        fd.write(data)
>>>>>>> 9e1cd3bd
<|MERGE_RESOLUTION|>--- conflicted
+++ resolved
@@ -1087,7 +1087,6 @@
     else:
         return hostname.split(':', 1)[0]
 
-<<<<<<< HEAD
 
 def get_utf8able_str(s, errors='strict'):
     """Returns a UTF8-encodable string in PY3, UTF8 bytes in PY2.
@@ -1112,7 +1111,8 @@
             s = s.decode('utf-8')
             return s
     raise TypeError('not expecting type "%s"' % type(s))
-=======
+
+
 def print_to_fd(*objects, **kwargs):
     """A Python 2/3 compatible analogue to the print function.
 
@@ -1190,5 +1190,4 @@
     elif 'b' in fd.mode:
         fd.write(six.ensure_binary(data))
     else:
-        fd.write(data)
->>>>>>> 9e1cd3bd
+        fd.write(data)