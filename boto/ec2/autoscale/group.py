--- conflicted
+++ resolved
@@ -69,19 +69,9 @@
     def __init__(self, connection=None, name=None,
                  launch_config=None,
                  availability_zones=None,
-<<<<<<< HEAD
-                 load_balancers=None, cooldown=0,
-                 min_size=None, max_size=None,
-                 group_arn=None, health_check_type=None,
-                 health_check_period=None, suspended=None,
-                 placement_group=None, vpc_zone=None,
-                 default_cooldown=None,
-                 desired_capacity=None):
-=======
                  load_balancers=None, default_cooldown=None,
                  desired_capacity=None,
                  min_size=None, max_size=None):
->>>>>>> 4e7d77ac
         """
         Creates a new AutoScalingGroup with the specified name.
 
@@ -115,11 +105,7 @@
         :type desired_capacity: int
         :param desired_capacity: The desired capacity for the group.
 
-<<<<<<< HEAD
-        :rtype: autoscale group
-=======
         :rtype: :class:`boto.ec2.autoscale.group.AutoScalingGroup`
->>>>>>> 4e7d77ac
         :return: An autoscale group.
         """
         self.name = name
