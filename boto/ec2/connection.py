--- conflicted
+++ resolved
@@ -93,16 +93,6 @@
                                 self.DefaultRegionEndpoint)
         self.region = region
         super(EC2Connection, self).__init__(aws_access_key_id,
-<<<<<<< HEAD
-                                    aws_secret_access_key,
-                                    is_secure, port, proxy, proxy_port,
-                                    proxy_user, proxy_pass,
-                                    self.region.endpoint, debug,
-                                    https_connection_factory, path,
-                                    security_token,
-                                    validate_certs=validate_certs,
-                                    profile_name=profile_name, provider=provider)
-=======
                                             aws_secret_access_key,
                                             is_secure, port, proxy, proxy_port,
                                             proxy_user, proxy_pass,
@@ -110,8 +100,8 @@
                                             https_connection_factory, path,
                                             security_token,
                                             validate_certs=validate_certs,
-                                            profile_name=profile_name)
->>>>>>> cb8aeec9
+                                            profile_name=profile_name,
+                                            provider=provider)
         if api_version:
             self.APIVersion = api_version
 
