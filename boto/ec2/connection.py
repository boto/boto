# Copyright (c) 2006-2010 Mitch Garnaat http://garnaat.org/
# Copyright (c) 2010, Eucalyptus Systems, Inc.
#
# Permission is hereby granted, free of charge, to any person obtaining a
# copy of this software and associated documentation files (the
# "Software"), to deal in the Software without restriction, including
# without limitation the rights to use, copy, modify, merge, publish, dis-
# tribute, sublicense, and/or sell copies of the Software, and to permit
# persons to whom the Software is furnished to do so, subject to the fol-
# lowing conditions:
#
# The above copyright notice and this permission notice shall be included
# in all copies or substantial portions of the Software.
#
# THE SOFTWARE IS PROVIDED "AS IS", WITHOUT WARRANTY OF ANY KIND, EXPRESS
# OR IMPLIED, INCLUDING BUT NOT LIMITED TO THE WARRANTIES OF MERCHANTABIL-
# ITY, FITNESS FOR A PARTICULAR PURPOSE AND NONINFRINGEMENT. IN NO EVENT
# SHALL THE AUTHOR BE LIABLE FOR ANY CLAIM, DAMAGES OR OTHER LIABILITY,
# WHETHER IN AN ACTION OF CONTRACT, TORT OR OTHERWISE, ARISING FROM,
# OUT OF OR IN CONNECTION WITH THE SOFTWARE OR THE USE OR OTHER DEALINGS
# IN THE SOFTWARE.

"""
Represents a connection to the EC2 service.
"""

import base64
import warnings
from datetime import datetime
from datetime import timedelta
import boto
from boto.connection import AWSQueryConnection
from boto.resultset import ResultSet
from boto.ec2.image import Image, ImageAttribute
from boto.ec2.instance import Reservation, Instance
from boto.ec2.instance import ConsoleOutput, InstanceAttribute
from boto.ec2.keypair import KeyPair
from boto.ec2.address import Address
from boto.ec2.volume import Volume
from boto.ec2.snapshot import Snapshot
from boto.ec2.snapshot import SnapshotAttribute
from boto.ec2.zone import Zone
from boto.ec2.securitygroup import SecurityGroup
from boto.ec2.regioninfo import RegionInfo
from boto.ec2.instanceinfo import InstanceInfo
from boto.ec2.reservedinstance import ReservedInstancesOffering
from boto.ec2.reservedinstance import ReservedInstance
from boto.ec2.spotinstancerequest import SpotInstanceRequest
from boto.ec2.spotpricehistory import SpotPriceHistory
from boto.ec2.spotdatafeedsubscription import SpotDatafeedSubscription
from boto.ec2.bundleinstance import BundleInstanceTask
from boto.ec2.placementgroup import PlacementGroup
from boto.ec2.tag import Tag
from boto.exception import EC2ResponseError

#boto.set_stream_logger('ec2')

class EC2Connection(AWSQueryConnection):

    APIVersion = boto.config.get('Boto', 'ec2_version', '2011-01-01')
    DefaultRegionName = boto.config.get('Boto', 'ec2_region_name', 'us-east-1')
    DefaultRegionEndpoint = boto.config.get('Boto', 'ec2_region_endpoint',
                                            'ec2.amazonaws.com')
    ResponseError = EC2ResponseError

    def __init__(self, aws_access_key_id=None, aws_secret_access_key=None,
                 is_secure=True, host=None, port=None,
                 proxy=None, proxy_port=None,
                 proxy_user=None, proxy_pass=None, debug=0,
                 https_connection_factory=None, region=None, path='/',
                 api_version=None):
        """
        Init method to create a new connection to EC2.

        B{Note:} The host argument is overridden by the host specified in the
                 boto configuration file.
        """
        if not region:
            region = RegionInfo(self, self.DefaultRegionName,
                                self.DefaultRegionEndpoint)
        self.region = region
        AWSQueryConnection.__init__(self, aws_access_key_id,
                                    aws_secret_access_key,
                                    is_secure, port, proxy, proxy_port,
                                    proxy_user, proxy_pass,
                                    self.region.endpoint, debug,
                                    https_connection_factory, path)
        if api_version:
            self.APIVersion = api_version

    def _required_auth_capability(self):
        return ['ec2']

    def get_params(self):
        """
        Returns a dictionary containing the value of of all of the keyword
        arguments passed when constructing this connection.
        """
        param_names = ['aws_access_key_id', 'aws_secret_access_key',
                       'is_secure', 'port', 'proxy', 'proxy_port',
                       'proxy_user', 'proxy_pass',
                       'debug', 'https_connection_factory']
        params = {}
        for name in param_names:
            params[name] = getattr(self, name)
        return params

    def build_filter_params(self, params, filters):
        i = 1
        for name in filters:
            aws_name = name
            if not aws_name.startswith('tag:'):
                aws_name = name.replace('_', '-')
            params['Filter.%d.Name' % i] = aws_name
            value = filters[name]
            if not isinstance(value, list):
                value = [value]
            j = 1
            for v in value:
                params['Filter.%d.Value.%d' % (i,j)] = v
                j += 1
            i += 1

    # Image methods

    def get_all_images(self, image_ids=None, owners=None,
                       executable_by=None, filters=None):
        """
        Retrieve all the EC2 images available on your account.

        :type image_ids: list
        :param image_ids: A list of strings with the image IDs wanted

        :type owners: list
        :param owners: A list of owner IDs

        :type executable_by: list
        :param executable_by: Returns AMIs for which the specified
                              user ID has explicit launch permissions

        :type filters: dict
        :param filters: Optional filters that can be used to limit
                        the results returned.  Filters are provided
                        in the form of a dictionary consisting of
                        filter names as the key and filter values
                        as the value.  The set of allowable filter
                        names/values is dependent on the request
                        being performed.  Check the EC2 API guide
                        for details.

        :rtype: list
        :return: A list of :class:`boto.ec2.image.Image`
        """
        params = {}
        if image_ids:
            self.build_list_params(params, image_ids, 'ImageId')
        if owners:
            self.build_list_params(params, owners, 'Owner')
        if executable_by:
            self.build_list_params(params, executable_by, 'ExecutableBy')
        if filters:
            self.build_filter_params(params, filters)
        return self.get_list('DescribeImages', params,
                             [('item', Image)], verb='POST')

    def get_all_kernels(self, kernel_ids=None, owners=None):
        """
        Retrieve all the EC2 kernels available on your account.
        Constructs a filter to allow the processing to happen server side.

        :type kernel_ids: list
        :param kernel_ids: A list of strings with the image IDs wanted

        :type owners: list
        :param owners: A list of owner IDs

        :rtype: list
        :return: A list of :class:`boto.ec2.image.Image`
        """
        params = {}
        if kernel_ids:
            self.build_list_params(params, kernel_ids, 'ImageId')
        if owners:
            self.build_list_params(params, owners, 'Owner')
        filter = {'image-type' : 'kernel'}
        self.build_filter_params(params, filter)
        return self.get_list('DescribeImages', params,
                             [('item', Image)], verb='POST')

    def get_all_ramdisks(self, ramdisk_ids=None, owners=None):
        """
        Retrieve all the EC2 ramdisks available on your account.
        Constructs a filter to allow the processing to happen server side.

        :type ramdisk_ids: list
        :param ramdisk_ids: A list of strings with the image IDs wanted

        :type owners: list
        :param owners: A list of owner IDs

        :rtype: list
        :return: A list of :class:`boto.ec2.image.Image`
        """
        params = {}
        if ramdisk_ids:
            self.build_list_params(params, ramdisk_ids, 'ImageId')
        if owners:
            self.build_list_params(params, owners, 'Owner')
        filter = {'image-type' : 'ramdisk'}
        self.build_filter_params(params, filter)
        return self.get_list('DescribeImages', params,
                             [('item', Image)], verb='POST')

    def get_image(self, image_id):
        """
        Shortcut method to retrieve a specific image (AMI).

        :type image_id: string
        :param image_id: the ID of the Image to retrieve

        :rtype: :class:`boto.ec2.image.Image`
        :return: The EC2 Image specified or None if the image is not found
        """
        try:
            return self.get_all_images(image_ids=[image_id])[0]
        except IndexError: # None of those images available
            return None

    def register_image(self, name=None, description=None, image_location=None,
                       architecture=None, kernel_id=None, ramdisk_id=None,
                       root_device_name=None, block_device_map=None):
        """
        Register an image.

        :type name: string
        :param name: The name of the AMI.  Valid only for EBS-based images.

        :type description: string
        :param description: The description of the AMI.

        :type image_location: string
        :param image_location: Full path to your AMI manifest in
                               Amazon S3 storage.
                               Only used for S3-based AMI's.

        :type architecture: string
        :param architecture: The architecture of the AMI.  Valid choices are:
                             i386 | x86_64

        :type kernel_id: string
        :param kernel_id: The ID of the kernel with which to launch
                          the instances

        :type root_device_name: string
        :param root_device_name: The root device name (e.g. /dev/sdh)

        :type block_device_map: :class:`boto.ec2.blockdevicemapping.BlockDeviceMapping`
        :param block_device_map: A BlockDeviceMapping data structure
                                 describing the EBS volumes associated
                                 with the Image.

        :rtype: string
        :return: The new image id
        """
        params = {}
        if name:
            params['Name'] = name
        if description:
            params['Description'] = description
        if architecture:
            params['Architecture'] = architecture
        if kernel_id:
            params['KernelId'] = kernel_id
        if ramdisk_id:
            params['RamdiskId'] = ramdisk_id
        if image_location:
            params['ImageLocation'] = image_location
        if root_device_name:
            params['RootDeviceName'] = root_device_name
        if block_device_map:
            block_device_map.build_list_params(params)
        rs = self.get_object('RegisterImage', params, ResultSet, verb='POST')
        image_id = getattr(rs, 'imageId', None)
        return image_id

    def deregister_image(self, image_id, delete_snapshot=False):
        """
        Unregister an AMI.

        :type image_id: string
        :param image_id: the ID of the Image to unregister

        :type delete_snapshot: bool
        :param delete_snapshot: Set to True if we should delete the
                                snapshot associated with an EBS volume
                                mounted at /dev/sda1

        :rtype: bool
        :return: True if successful
        """
        snapshot_id = None
        if delete_snapshot:
            image = self.get_image(image_id)
            for key in image.block_device_mapping:
                if key == "/dev/sda1":
                    snapshot_id = image.block_device_mapping[key].snapshot_id
                    break

        result = self.get_status('DeregisterImage',
                                 {'ImageId':image_id}, verb='POST')
        if result and snapshot_id:
            return result and self.delete_snapshot(snapshot_id)
        return result

    def create_image(self, instance_id, name,
                     description=None, no_reboot=False):
        """
        Will create an AMI from the instance in the running or stopped
        state.

        :type instance_id: string
        :param instance_id: the ID of the instance to image.

        :type name: string
        :param name: The name of the new image

        :type description: string
        :param description: An optional human-readable string describing
                            the contents and purpose of the AMI.

        :type no_reboot: bool
        :param no_reboot: An optional flag indicating that the bundling process
                          should not attempt to shutdown the instance before
                          bundling.  If this flag is True, the responsibility
                          of maintaining file system integrity is left to the
                          owner of the instance.

        :rtype: string
        :return: The new image id
        """
        params = {'InstanceId' : instance_id,
                  'Name' : name}
        if description:
            params['Description'] = description
        if no_reboot:
            params['NoReboot'] = 'true'
        img = self.get_object('CreateImage', params, Image, verb='POST')
        return img.id

    # ImageAttribute methods

    def get_image_attribute(self, image_id, attribute='launchPermission'):
        """
        Gets an attribute from an image.

        :type image_id: string
        :param image_id: The Amazon image id for which you want info about

        :type attribute: string
        :param attribute: The attribute you need information about.
                          Valid choices are:
                          * launchPermission
                          * productCodes
                          * blockDeviceMapping

        :rtype: :class:`boto.ec2.image.ImageAttribute`
        :return: An ImageAttribute object representing the value of the
                 attribute requested
        """
        params = {'ImageId' : image_id,
                  'Attribute' : attribute}
        return self.get_object('DescribeImageAttribute', params,
                               ImageAttribute, verb='POST')

    def modify_image_attribute(self, image_id, attribute='launchPermission',
                               operation='add', user_ids=None, groups=None,
                               product_codes=None):
        """
        Changes an attribute of an image.

        :type image_id: string
        :param image_id: The image id you wish to change

        :type attribute: string
        :param attribute: The attribute you wish to change

        :type operation: string
        :param operation: Either add or remove (this is required for changing
                          launchPermissions)

        :type user_ids: list
        :param user_ids: The Amazon IDs of users to add/remove attributes

        :type groups: list
        :param groups: The groups to add/remove attributes

        :type product_codes: list
        :param product_codes: Amazon DevPay product code. Currently only one
                              product code can be associated with an AMI. Once
                              set, the product code cannot be changed or reset.
        """
        params = {'ImageId' : image_id,
                  'Attribute' : attribute,
                  'OperationType' : operation}
        if user_ids:
            self.build_list_params(params, user_ids, 'UserId')
        if groups:
            self.build_list_params(params, groups, 'UserGroup')
        if product_codes:
            self.build_list_params(params, product_codes, 'ProductCode')
        return self.get_status('ModifyImageAttribute', params, verb='POST')

    def reset_image_attribute(self, image_id, attribute='launchPermission'):
        """
        Resets an attribute of an AMI to its default value.

        :type image_id: string
        :param image_id: ID of the AMI for which an attribute will be described

        :type attribute: string
        :param attribute: The attribute to reset

        :rtype: bool
        :return: Whether the operation succeeded or not
        """
        params = {'ImageId' : image_id,
                  'Attribute' : attribute}
        return self.get_status('ResetImageAttribute', params, verb='POST')

    # Instance methods

    def get_all_instances(self, instance_ids=None, filters=None):
        """
        Retrieve all the instances associated with your account.

        :type instance_ids: list
        :param instance_ids: A list of strings of instance IDs

        :type filters: dict
        :param filters: Optional filters that can be used to limit
                        the results returned.  Filters are provided
                        in the form of a dictionary consisting of
                        filter names as the key and filter values
                        as the value.  The set of allowable filter
                        names/values is dependent on the request
                        being performed.  Check the EC2 API guide
                        for details.

        :rtype: list
        :return: A list of  :class:`boto.ec2.instance.Reservation`
        """
        params = {}
        if instance_ids:
            self.build_list_params(params, instance_ids, 'InstanceId')
        if filters:
            if 'group-id' in filters:
                warnings.warn("The group-id filter now requires a security "
                              "group identifier (sg-*) instead of a group "
                              "name. To filter by group name use the "
                              "'group-name' filter instead.", UserWarning)
            self.build_filter_params(params, filters)
        return self.get_list('DescribeInstances', params,
                             [('item', Reservation)], verb='POST')

    def run_instances(self, image_id, min_count=1, max_count=1,
                      key_name=None, security_groups=None,
                      user_data=None, addressing_type=None,
                      instance_type='m1.small', placement=None,
                      kernel_id=None, ramdisk_id=None,
                      monitoring_enabled=False, subnet_id=None,
                      block_device_map=None,
                      disable_api_termination=False,
                      instance_initiated_shutdown_behavior=None,
                      private_ip_address=None,
                      placement_group=None, client_token=None,
                      security_group_ids=None):
        """
        Runs an image on EC2.

        :type image_id: string
        :param image_id: The ID of the image to run

        :type min_count: int
        :param min_count: The minimum number of instances to launch

        :type max_count: int
        :param max_count: The maximum number of instances to launch

        :type key_name: string
        :param key_name: The name of the key pair with which to launch instances

        :type security_groups: list of strings
        :param security_groups: The names of the security groups with which to
                                associate instances

        :type user_data: string
        :param user_data: The user data passed to the launched instances

        :type instance_type: string
        :param instance_type: The type of instance to run:

                              * m1.small
                              * m1.large
                              * m1.xlarge
                              * c1.medium
                              * c1.xlarge
                              * m2.xlarge
                              * m2.2xlarge
                              * m2.4xlarge
                              * cc1.4xlarge
                              * t1.micro

        :type placement: string
        :param placement: The availability zone in which to launch the instances

        :type kernel_id: string
        :param kernel_id: The ID of the kernel with which to launch the
                          instances

        :type ramdisk_id: string
        :param ramdisk_id: The ID of the RAM disk with which to launch the
                           instances

        :type monitoring_enabled: bool
        :param monitoring_enabled: Enable CloudWatch monitoring on the instance.

        :type subnet_id: string
        :param subnet_id: The subnet ID within which to launch the instances
                          for VPC.

        :type private_ip_address: string
        :param private_ip_address: If you're using VPC, you can optionally use
                                   this parameter to assign the instance a
                                   specific available IP address from the
                                   subnet (e.g., 10.0.0.25).

        :type block_device_map: :class:`boto.ec2.blockdevicemapping.BlockDeviceMapping`
        :param block_device_map: A BlockDeviceMapping data structure
                                 describing the EBS volumes associated
                                 with the Image.

        :type disable_api_termination: bool
        :param disable_api_termination: If True, the instances will be locked
                                        and will not be able to be terminated
                                        via the API.

        :type instance_initiated_shutdown_behavior: string
        :param instance_initiated_shutdown_behavior: Specifies whether the
                                                     instance stops or
                                                     terminates on
                                                     instance-initiated
                                                     shutdown.
                                                     Valid values are:

                                                     * stop
                                                     * terminate

        :type placement_group: string
        :param placement_group: If specified, this is the name of the placement
                                group in which the instance(s) will be launched.

        :type client_token: string
        :param client_token: Unique, case-sensitive identifier you provide
                             to ensure idempotency of the request.
                             Maximum 64 ASCII characters

        :rtype: Reservation
        :return: The :class:`boto.ec2.instance.Reservation` associated with
                 the request for machines

        :type security_group_ids: list of strings
        :param security_group_ids: The ID of the VPC security groups with
                                   which to associate instances
        """
        params = {'ImageId':image_id,
                  'MinCount':min_count,
                  'MaxCount': max_count}
        if key_name:
            params['KeyName'] = key_name
        if security_group_ids:
            l = []
            for group in security_group_ids:
                if isinstance(group, SecurityGroup):
                    l.append(group.name)
                else:
                    l.append(group)
            self.build_list_params(params, l, 'SecurityGroupId')
        if security_groups:
            l = []
            for group in security_groups:
                if isinstance(group, SecurityGroup):
                    l.append(group.name)
                else:
                    l.append(group)
            self.build_list_params(params, l, 'SecurityGroup')
        if user_data:
            params['UserData'] = base64.b64encode(user_data)
        if addressing_type:
            params['AddressingType'] = addressing_type
        if instance_type:
            params['InstanceType'] = instance_type
        if placement:
            params['Placement.AvailabilityZone'] = placement
        if placement_group:
            params['Placement.GroupName'] = placement_group
        if kernel_id:
            params['KernelId'] = kernel_id
        if ramdisk_id:
            params['RamdiskId'] = ramdisk_id
        if monitoring_enabled:
            params['Monitoring.Enabled'] = 'true'
        if subnet_id:
            params['SubnetId'] = subnet_id
        if private_ip_address:
            params['PrivateIpAddress'] = private_ip_address
        if block_device_map:
            block_device_map.build_list_params(params)
        if disable_api_termination:
            params['DisableApiTermination'] = 'true'
        if instance_initiated_shutdown_behavior:
            val = instance_initiated_shutdown_behavior
            params['InstanceInitiatedShutdownBehavior'] = val
        if client_token:
            params['ClientToken'] = client_token
        return self.get_object('RunInstances', params, Reservation, verb='POST')

    def terminate_instances(self, instance_ids=None):
        """
        Terminate the instances specified

        :type instance_ids: list
        :param instance_ids: A list of strings of the Instance IDs to terminate

        :rtype: list
        :return: A list of the instances terminated
        """
        params = {}
        if instance_ids:
            self.build_list_params(params, instance_ids, 'InstanceId')
        return self.get_list('TerminateInstances', params,
                             [('item', Instance)], verb='POST')

    def stop_instances(self, instance_ids=None, force=False):
        """
        Stop the instances specified

        :type instance_ids: list
        :param instance_ids: A list of strings of the Instance IDs to stop

        :type force: bool
        :param force: Forces the instance to stop

        :rtype: list
        :return: A list of the instances stopped
        """
        params = {}
        if force:
            params['Force'] = 'true'
        if instance_ids:
            self.build_list_params(params, instance_ids, 'InstanceId')
        return self.get_list('StopInstances', params,
                             [('item', Instance)], verb='POST')

    def start_instances(self, instance_ids=None):
        """
        Start the instances specified

        :type instance_ids: list
        :param instance_ids: A list of strings of the Instance IDs to start

        :rtype: list
        :return: A list of the instances started
        """
        params = {}
        if instance_ids:
            self.build_list_params(params, instance_ids, 'InstanceId')
        return self.get_list('StartInstances', params,
                             [('item', Instance)], verb='POST')

    def get_console_output(self, instance_id):
        """
        Retrieves the console output for the specified instance.

        :type instance_id: string
        :param instance_id: The instance ID of a running instance on the cloud.

        :rtype: :class:`boto.ec2.instance.ConsoleOutput`
        :return: The console output as a ConsoleOutput object
        """
        params = {}
        self.build_list_params(params, [instance_id], 'InstanceId')
        return self.get_object('GetConsoleOutput', params,
                               ConsoleOutput, verb='POST')

    def reboot_instances(self, instance_ids=None):
        """
        Reboot the specified instances.

        :type instance_ids: list
        :param instance_ids: The instances to terminate and reboot
        """
        params = {}
        if instance_ids:
            self.build_list_params(params, instance_ids, 'InstanceId')
        return self.get_status('RebootInstances', params)

    def confirm_product_instance(self, product_code, instance_id):
        params = {'ProductCode' : product_code,
                  'InstanceId' : instance_id}
        rs = self.get_object('ConfirmProductInstance', params,
                             ResultSet, verb='POST')
        return (rs.status, rs.ownerId)

    # InstanceAttribute methods

    def get_instance_attribute(self, instance_id, attribute):
        """
        Gets an attribute from an instance.

        :type instance_id: string
        :param instance_id: The Amazon id of the instance

        :type attribute: string
        :param attribute: The attribute you need information about
                          Valid choices are:

                          * instanceType|kernel|ramdisk|userData|
                          * disableApiTermination|
                          * instanceInitiatedShutdownBehavior|
                          * rootDeviceName|blockDeviceMapping

        :rtype: :class:`boto.ec2.image.InstanceAttribute`
        :return: An InstanceAttribute object representing the value of the
                 attribute requested
        """
        params = {'InstanceId' : instance_id}
        if attribute:
            params['Attribute'] = attribute
        return self.get_object('DescribeInstanceAttribute', params,
                               InstanceAttribute, verb='POST')

    def modify_instance_attribute(self, instance_id, attribute, value):
        """
        Changes an attribute of an instance

        :type instance_id: string
        :param instance_id: The instance id you wish to change

        :type attribute: string
        :param attribute: The attribute you wish to change.

                          * AttributeName - Expected value (default)
                          * instanceType - A valid instance type (m1.small)
                          * kernel - Kernel ID (None)
                          * ramdisk - Ramdisk ID (None)
                          * userData - Base64 encoded String (None)
                          * disableApiTermination - Boolean (true)
                          * instanceInitiatedShutdownBehavior - stop|terminate
                          * rootDeviceName - device name (None)

        :type value: string
        :param value: The new value for the attribute

        :rtype: bool
        :return: Whether the operation succeeded or not
        """
        # Allow a bool to be passed in for value of disableApiTermination
        if attribute == 'disableApiTermination':
            if isinstance(value, bool):
                if value:
                    value = 'true'
                else:
                    value = 'false'
        params = {'InstanceId' : instance_id,
                  'Attribute' : attribute,
                  'Value' : value}
        return self.get_status('ModifyInstanceAttribute', params, verb='POST')

    def reset_instance_attribute(self, instance_id, attribute):
        """
        Resets an attribute of an instance to its default value.

        :type instance_id: string
        :param instance_id: ID of the instance

        :type attribute: string
        :param attribute: The attribute to reset. Valid values are:
                          kernel|ramdisk

        :rtype: bool
        :return: Whether the operation succeeded or not
        """
        params = {'InstanceId' : instance_id,
                  'Attribute' : attribute}
        return self.get_status('ResetInstanceAttribute', params, verb='POST')

    # Spot Instances

    def get_all_spot_instance_requests(self, request_ids=None,
                                       filters=None):
        """
        Retrieve all the spot instances requests associated with your account.

        :type request_ids: list
        :param request_ids: A list of strings of spot instance request IDs

        :type filters: dict
        :param filters: Optional filters that can be used to limit
                        the results returned.  Filters are provided
                        in the form of a dictionary consisting of
                        filter names as the key and filter values
                        as the value.  The set of allowable filter
                        names/values is dependent on the request
                        being performed.  Check the EC2 API guide
                        for details.

        :rtype: list
        :return: A list of
                 :class:`boto.ec2.spotinstancerequest.SpotInstanceRequest`
        """
        params = {}
        if request_ids:
            self.build_list_params(params, request_ids, 'SpotInstanceRequestId')
        if filters:
            if 'launch.group-id' in filters:
                warnings.warn("The 'launch.group-id' filter now requires a "
                              "security group id (sg-*) and no longer supports "
                              "filtering by group name. Please update your "
                              "filters accordingly.", UserWarning)
            self.build_filter_params(params, filters)
        return self.get_list('DescribeSpotInstanceRequests', params,
                             [('item', SpotInstanceRequest)], verb='POST')

    def get_spot_price_history(self, start_time=None, end_time=None,
                               instance_type=None, product_description=None,
                               availability_zone=None):
        """
        Retrieve the recent history of spot instances pricing.

        :type start_time: str
        :param start_time: An indication of how far back to provide price
                           changes for. An ISO8601 DateTime string.

        :type end_time: str
        :param end_time: An indication of how far forward to provide price
                         changes for.  An ISO8601 DateTime string.

        :type instance_type: str
        :param instance_type: Filter responses to a particular instance type.

        :type product_description: str
        :param product_descripton: Filter responses to a particular platform.
                                   Valid values are currently: "Linux/UNIX",
                                   "SUSE Linux", and "Windows"

        :rtype: list
        :return: A list tuples containing price and timestamp.
        """
        params = {}
        if start_time:
            params['StartTime'] = start_time
        if end_time:
            params['EndTime'] = end_time
        if instance_type:
            params['InstanceType'] = instance_type
        if product_description:
            params['ProductDescription'] = product_description
        if availability_zone:
            params['AvailabilityZone'] = availability_zone
        return self.get_list('DescribeSpotPriceHistory', params,
                             [('item', SpotPriceHistory)], verb='POST')

    def request_spot_instances(self, price, image_id, count=1, type='one-time',
                               valid_from=None, valid_until=None,
                               launch_group=None, availability_zone_group=None,
                               key_name=None, security_groups=None,
                               user_data=None, addressing_type=None,
                               instance_type='m1.small', placement=None,
                               kernel_id=None, ramdisk_id=None,
                               monitoring_enabled=False, subnet_id=None,
                               block_device_map=None):
        """
        Request instances on the spot market at a particular price.

        :type price: str
        :param price: The maximum price of your bid

        :type image_id: string
        :param image_id: The ID of the image to run

        :type count: int
        :param count: The of instances to requested

        :type type: str
        :param type: Type of request. Can be 'one-time' or 'persistent'.
                     Default is one-time.

        :type valid_from: str
        :param valid_from: Start date of the request. An ISO8601 time string.

        :type valid_until: str
        :param valid_until: End date of the request.  An ISO8601 time string.

        :type launch_group: str
        :param launch_group: If supplied, all requests will be fulfilled
                             as a group.

        :type availability_zone_group: str
        :param availability_zone_group: If supplied, all requests will be
                                        fulfilled within a single
                                        availability zone.

        :type key_name: string
        :param key_name: The name of the key pair with which to launch instances

        :type security_groups: list of strings
        :param security_groups: The names of the security groups with which to
                                associate instances

        :type user_data: string
        :param user_data: The user data passed to the launched instances

        :type instance_type: string
        :param instance_type: The type of instance to run:

                              * m1.small
                              * m1.large
                              * m1.xlarge
                              * c1.medium
                              * c1.xlarge
                              * m2.xlarge
                              * m2.2xlarge
                              * m2.4xlarge
                              * cc1.4xlarge
                              * t1.micro

        :type placement: string
        :param placement: The availability zone in which to launch the instances

        :type kernel_id: string
        :param kernel_id: The ID of the kernel with which to launch the
                          instances

        :type ramdisk_id: string
        :param ramdisk_id: The ID of the RAM disk with which to launch the
                           instances

        :type monitoring_enabled: bool
        :param monitoring_enabled: Enable CloudWatch monitoring on the instance.

        :type subnet_id: string
        :param subnet_id: The subnet ID within which to launch the instances
                          for VPC.

        :type block_device_map: :class:`boto.ec2.blockdevicemapping.BlockDeviceMapping`
        :param block_device_map: A BlockDeviceMapping data structure
                                 describing the EBS volumes associated
                                 with the Image.

        :rtype: Reservation
        :return: The :class:`boto.ec2.spotinstancerequest.SpotInstanceRequest`
                 associated with the request for machines
        """
        params = {'LaunchSpecification.ImageId':image_id,
                  'Type' : type,
                  'SpotPrice' : price}
        if count:
            params['InstanceCount'] = count
        if valid_from:
            params['ValidFrom'] = valid_from
        if valid_until:
            params['ValidUntil'] = valid_until
        if launch_group:
            params['LaunchGroup'] = launch_group
        if availability_zone_group:
            params['AvailabilityZoneGroup'] = availability_zone_group
        if key_name:
            params['LaunchSpecification.KeyName'] = key_name
        if security_groups:
            l = []
            for group in security_groups:
                if isinstance(group, SecurityGroup):
                    l.append(group.name)
                else:
                    l.append(group)
            self.build_list_params(params, l,
                                   'LaunchSpecification.SecurityGroup')
        if user_data:
            params['LaunchSpecification.UserData'] = base64.b64encode(user_data)
        if addressing_type:
            params['LaunchSpecification.AddressingType'] = addressing_type
        if instance_type:
            params['LaunchSpecification.InstanceType'] = instance_type
        if placement:
            params['LaunchSpecification.Placement.AvailabilityZone'] = placement
        if kernel_id:
            params['LaunchSpecification.KernelId'] = kernel_id
        if ramdisk_id:
            params['LaunchSpecification.RamdiskId'] = ramdisk_id
        if monitoring_enabled:
            params['LaunchSpecification.Monitoring.Enabled'] = 'true'
        if subnet_id:
            params['LaunchSpecification.SubnetId'] = subnet_id
        if block_device_map:
            block_device_map.build_list_params(params, 'LaunchSpecification.')
        return self.get_list('RequestSpotInstances', params,
                             [('item', SpotInstanceRequest)],
                             verb='POST')


    def cancel_spot_instance_requests(self, request_ids):
        """
        Cancel the specified Spot Instance Requests.

        :type request_ids: list
        :param request_ids: A list of strings of the Request IDs to terminate

        :rtype: list
        :return: A list of the instances terminated
        """
        params = {}
        if request_ids:
            self.build_list_params(params, request_ids, 'SpotInstanceRequestId')
        return self.get_list('CancelSpotInstanceRequests', params,
                             [('item', Instance)], verb='POST')

    def get_spot_datafeed_subscription(self):
        """
        Return the current spot instance data feed subscription
        associated with this account, if any.

        :rtype: :class:`boto.ec2.spotdatafeedsubscription.SpotDatafeedSubscription`
        :return: The datafeed subscription object or None
        """
        return self.get_object('DescribeSpotDatafeedSubscription',
                               None, SpotDatafeedSubscription, verb='POST')

    def create_spot_datafeed_subscription(self, bucket, prefix):
        """
        Create a spot instance datafeed subscription for this account.

        :type bucket: str or unicode
        :param bucket: The name of the bucket where spot instance data
                       will be written.  The account issuing this request
                       must have FULL_CONTROL access to the bucket
                       specified in the request.

        :type prefix: str or unicode
        :param prefix: An optional prefix that will be pre-pended to all
                       data files written to the bucket.

        :rtype: :class:`boto.ec2.spotdatafeedsubscription.SpotDatafeedSubscription`
        :return: The datafeed subscription object or None
        """
        params = {'Bucket' : bucket}
        if prefix:
            params['Prefix'] = prefix
        return self.get_object('CreateSpotDatafeedSubscription',
                               params, SpotDatafeedSubscription, verb='POST')

    def delete_spot_datafeed_subscription(self):
        """
        Delete the current spot instance data feed subscription
        associated with this account

        :rtype: bool
        :return: True if successful
        """
        return self.get_status('DeleteSpotDatafeedSubscription',
                               None, verb='POST')

    # Zone methods

    def get_all_zones(self, zones=None, filters=None):
        """
        Get all Availability Zones associated with the current region.

        :type zones: list
        :param zones: Optional list of zones.  If this list is present,
                      only the Zones associated with these zone names
                      will be returned.

        :type filters: dict
        :param filters: Optional filters that can be used to limit
                        the results returned.  Filters are provided
                        in the form of a dictionary consisting of
                        filter names as the key and filter values
                        as the value.  The set of allowable filter
                        names/values is dependent on the request
                        being performed.  Check the EC2 API guide
                        for details.

        :rtype: list of :class:`boto.ec2.zone.Zone`
        :return: The requested Zone objects
        """
        params = {}
        if zones:
            self.build_list_params(params, zones, 'ZoneName')
        if filters:
            self.build_filter_params(params, filters)
        return self.get_list('DescribeAvailabilityZones', params,
                             [('item', Zone)], verb='POST')

    # Address methods

    def get_all_addresses(self, addresses=None, filters=None, allocation_ids=None):
        """
        Get all EIP's associated with the current credentials.

        :type addresses: list
        :param addresses: Optional list of addresses.  If this list is present,
                           only the Addresses associated with these addresses
                           will be returned.

        :type filters: dict
        :param filters: Optional filters that can be used to limit
                        the results returned.  Filters are provided
                        in the form of a dictionary consisting of
                        filter names as the key and filter values
                        as the value.  The set of allowable filter
                        names/values is dependent on the request
                        being performed.  Check the EC2 API guide
                        for details.

        :type allocation_ids: list
        :param allocation_ids: Optional list of allocation IDs.  If this list is
                           present, only the Addresses associated with the given
                           allocation IDs will be returned.

        :rtype: list of :class:`boto.ec2.address.Address`
        :return: The requested Address objects
        """
        params = {}
        if addresses:
            self.build_list_params(params, addresses, 'PublicIp')
        if allocation_ids:
            self.build_list_params(params, allocation_ids, 'AllocationId')
        if filters:
            self.build_filter_params(params, filters)
        return self.get_list('DescribeAddresses', params, [('item', Address)], verb='POST')

    def allocate_address(self, domain=None):
        """
        Allocate a new Elastic IP address and associate it with your account.

        :rtype: :class:`boto.ec2.address.Address`
        :return: The newly allocated Address
        """
        params = {}

        if domain is not None:
            params['Domain'] = domain

        return self.get_object('AllocateAddress', params, Address, verb='POST')

    def associate_address(self, instance_id, public_ip=None, allocation_id=None):
        """
        Associate an Elastic IP address with a currently running instance.
        This requires one of ``public_ip`` or ``allocation_id`` depending
        on if you're associating a VPC address or a plain EC2 address.

        :type instance_id: string
        :param instance_id: The ID of the instance

        :type public_ip: string
        :param public_ip: The public IP address for EC2 based allocations.

        :type allocation_id: string
        :param allocation_id: The allocation ID for a VPC-based elastic IP.

        :rtype: bool
        :return: True if successful
        """
        params = { 'InstanceId' : instance_id }

        if public_ip is not None:
            params['PublicIp'] = public_ip
        elif allocation_id is not None:
            params['AllocationId'] = allocation_id

        return self.get_status('AssociateAddress', params, verb='POST')

    def disassociate_address(self, public_ip=None, association_id=None):
        """
        Disassociate an Elastic IP address from a currently running instance.

        :type public_ip: string
        :param public_ip: The public IP address for EC2 elastic IPs.

        :type association_id: string
        :param association_id: The association ID for a VPC based elastic ip.

        :rtype: bool
        :return: True if successful
        """
        params = {}

        if public_ip is not None:
            params['PublicIp'] = public_ip
        elif association_id is not None:
            params['AssociationId'] = association_id

        return self.get_status('DisassociateAddress', params, verb='POST')

    def release_address(self, public_ip=None, allocation_id=None):
        """
        Free up an Elastic IP address.

        :type public_ip: string
        :param public_ip: The public IP address for EC2 elastic IPs.

        :type allocation_id: string
        :param allocation_id: The ID for VPC elastic IPs.

        :rtype: bool
        :return: True if successful
        """
        params = {}

        if public_ip is not None:
            params['PublicIp'] = public_ip
        elif allocation_id is not None:
            params['AllocationId'] = allocation_id

        return self.get_status('ReleaseAddress', params, verb='POST')

    # Volume methods

    def get_all_volumes(self, volume_ids=None, filters=None):
        """
        Get all Volumes associated with the current credentials.

        :type volume_ids: list
        :param volume_ids: Optional list of volume ids.  If this list
                           is present, only the volumes associated with
                           these volume ids will be returned.

        :type filters: dict
        :param filters: Optional filters that can be used to limit
                        the results returned.  Filters are provided
                        in the form of a dictionary consisting of
                        filter names as the key and filter values
                        as the value.  The set of allowable filter
                        names/values is dependent on the request
                        being performed.  Check the EC2 API guide
                        for details.

        :rtype: list of :class:`boto.ec2.volume.Volume`
        :return: The requested Volume objects
        """
        params = {}
        if volume_ids:
            self.build_list_params(params, volume_ids, 'VolumeId')
        if filters:
            self.build_filter_params(params, filters)
        return self.get_list('DescribeVolumes', params,
                             [('item', Volume)], verb='POST')

    def create_volume(self, size, zone, snapshot=None):
        """
        Create a new EBS Volume.

        :type size: int
        :param size: The size of the new volume, in GiB

        :type zone: string or :class:`boto.ec2.zone.Zone`
        :param zone: The availability zone in which the Volume will be created.

        :type snapshot: string or :class:`boto.ec2.snapshot.Snapshot`
        :param snapshot: The snapshot from which the new Volume will be created.
        """
        if isinstance(zone, Zone):
            zone = zone.name
        params = {'AvailabilityZone' : zone}
        if size:
            params['Size'] = size
        if snapshot:
            if isinstance(snapshot, Snapshot):
                snapshot = snapshot.id
            params['SnapshotId'] = snapshot
        return self.get_object('CreateVolume', params, Volume, verb='POST')

    def delete_volume(self, volume_id):
        """
        Delete an EBS volume.

        :type volume_id: str
        :param volume_id: The ID of the volume to be delete.

        :rtype: bool
        :return: True if successful
        """
        params = {'VolumeId': volume_id}
        return self.get_status('DeleteVolume', params, verb='POST')

    def attach_volume(self, volume_id, instance_id, device):
        """
        Attach an EBS volume to an EC2 instance.

        :type volume_id: str
        :param volume_id: The ID of the EBS volume to be attached.

        :type instance_id: str
        :param instance_id: The ID of the EC2 instance to which it will
                            be attached.

        :type device: str
        :param device: The device on the instance through which the
                       volume will be exposted (e.g. /dev/sdh)

        :rtype: bool
        :return: True if successful
        """
        params = {'InstanceId' : instance_id,
                  'VolumeId' : volume_id,
                  'Device' : device}
        return self.get_status('AttachVolume', params, verb='POST')

    def detach_volume(self, volume_id, instance_id=None,
                      device=None, force=False):
        """
        Detach an EBS volume from an EC2 instance.

        :type volume_id: str
        :param volume_id: The ID of the EBS volume to be attached.

        :type instance_id: str
        :param instance_id: The ID of the EC2 instance from which it will
                            be detached.

        :type device: str
        :param device: The device on the instance through which the
                       volume is exposted (e.g. /dev/sdh)

        :type force: bool
        :param force: Forces detachment if the previous detachment attempt did
                      not occur cleanly.  This option can lead to data loss or
                      a corrupted file system. Use this option only as a last
                      resort to detach a volume from a failed instance. The
                      instance will not have an opportunity to flush file system
                      caches nor file system meta data. If you use this option,
                      you must perform file system check and repair procedures.

        :rtype: bool
        :return: True if successful
        """
        params = {'VolumeId' : volume_id}
        if instance_id:
            params['InstanceId'] = instance_id
        if device:
            params['Device'] = device
        if force:
            params['Force'] = 'true'
        return self.get_status('DetachVolume', params, verb='POST')

    # Snapshot methods

    def get_all_snapshots(self, snapshot_ids=None,
                          owner=None, restorable_by=None,
                          filters=None):
        """
        Get all EBS Snapshots associated with the current credentials.

        :type snapshot_ids: list
        :param snapshot_ids: Optional list of snapshot ids.  If this list is
                             present, only the Snapshots associated with
                             these snapshot ids will be returned.

        :type owner: list
        :param owner: If present, only the snapshots owned by the specified user
                      will be returned.  Valid values are:

                      * self
                      * amazon
                      * AWS Account ID

        :type restorable_by: list
        :param restorable_by: If present, only the snapshots that are restorable
                              by the specified account id will be returned.

        :type filters: dict
        :param filters: Optional filters that can be used to limit
                        the results returned.  Filters are provided
                        in the form of a dictionary consisting of
                        filter names as the key and filter values
                        as the value.  The set of allowable filter
                        names/values is dependent on the request
                        being performed.  Check the EC2 API guide
                        for details.

        :rtype: list of :class:`boto.ec2.snapshot.Snapshot`
        :return: The requested Snapshot objects
        """
        params = {}
        if snapshot_ids:
            self.build_list_params(params, snapshot_ids, 'SnapshotId')
        if owner:
            if not isinstance(owner, type([])):
                owner=[owner]
            self.build_list_params(params, owner, 'Owner')
        if restorable_by:
            if not isinstance(restorable_by, type([])):
                restorable_by=[restorable_by]
            self.build_list_params(params, restorable_by, 'RestorableBy')
        if filters:
            self.build_filter_params(params, filters)
        return self.get_list('DescribeSnapshots', params,
                             [('item', Snapshot)], verb='POST')

    def create_snapshot(self, volume_id, description=None):
        """
        Create a snapshot of an existing EBS Volume.

        :type volume_id: str
        :param volume_id: The ID of the volume to be snapshot'ed

        :type description: str
        :param description: A description of the snapshot.
                            Limited to 255 characters.

        :rtype: bool
        :return: True if successful
        """
        params = {'VolumeId' : volume_id}
        if description:
            params['Description'] = description[0:255]
        snapshot = self.get_object('CreateSnapshot', params,
                                   Snapshot, verb='POST')
        volume = self.get_all_volumes([volume_id])[0]
        volume_name = volume.tags.get('Name')
        if volume_name:
            snapshot.add_tag('Name', volume_name)
        return snapshot

    def delete_snapshot(self, snapshot_id):
        params = {'SnapshotId': snapshot_id}
        return self.get_status('DeleteSnapshot', params, verb='POST')

    def trim_snapshots(self, hourly_backups = 8, daily_backups = 7,
                       weekly_backups = 4):
        """
        Trim excess snapshots, based on when they were taken. More current
        snapshots are retained, with the number retained decreasing as you
        move back in time.

        If ebs volumes have a 'Name' tag with a value, their snapshots
        will be assigned the same tag when they are created. The values
        of the 'Name' tags for snapshots are used by this function to
        group snapshots taken from the same volume (or from a series
        of like-named volumes over time) for trimming.

        For every group of like-named snapshots, this function retains
        the newest and oldest snapshots, as well as, by default,  the
        first snapshots taken in each of the last eight hours, the first
        snapshots taken in each of the last seven days, the first snapshots
        taken in the last 4 weeks (counting Midnight Sunday morning as
        the start of the week), and the first snapshot from the first
        Sunday of each month forever.

        :type hourly_backups: int
        :param hourly_backups: How many recent hourly backups should be saved.

        :type daily_backups: int
        :param daily_backups: How many recent daily backups should be saved.

        :type weekly_backups: int
        :param weekly_backups: How many recent weekly backups should be saved.
        """

        # This function first builds up an ordered list of target times
        # that snapshots should be saved for (last 8 hours, last 7 days, etc.).
        # Then a map of snapshots is constructed, with the keys being
        # the snapshot / volume names and the values being arrays of
        # chronologically sorted snapshots.
        # Finally, for each array in the map, we go through the snapshot
        # array and the target time array in an interleaved fashion,
        # deleting snapshots whose start_times don't immediately follow a
        # target time (we delete a snapshot if there's another snapshot
        # that was made closer to the preceding target time).

        now = datetime.utcnow()
        last_hour = datetime(now.year, now.month, now.day, now.hour)
        last_midnight = datetime(now.year, now.month, now.day)
        last_sunday = datetime(now.year, now.month, now.day) - timedelta(days = (now.weekday() + 1) % 7)
        start_of_month = datetime(now.year, now.month, 1)

        target_backup_times = []

        # there are no snapshots older than 1/1/2007
        oldest_snapshot_date = datetime(2007, 1, 1)

        for hour in range(0, hourly_backups):
            target_backup_times.append(last_hour - timedelta(hours = hour))

        for day in range(0, daily_backups):
            target_backup_times.append(last_midnight - timedelta(days = day))

        for week in range(0, weekly_backups):
            target_backup_times.append(last_sunday - timedelta(weeks = week))

        one_day = timedelta(days = 1)
        while start_of_month > oldest_snapshot_date:
            # append the start of the month to the list of
            # snapshot dates to save:
            target_backup_times.append(start_of_month)
            # there's no timedelta setting for one month, so instead:
            # decrement the day by one, so we go to the final day of
            # the previous month...
            start_of_month -= one_day
            # ... and then go to the first day of that previous month:
            start_of_month = datetime(start_of_month.year,
                                      start_of_month.month, 1)

        temp = []

        for t in target_backup_times:
            if temp.__contains__(t) == False:
                temp.append(t)

        target_backup_times = temp
        # make the oldeest dates first, and make sure the month start
        # and last four week's start are in the proper order
        target_backup_times.sort()

        # get all the snapshots, sort them by date and time, and
        # organize them into one array for each volume:
        all_snapshots = self.get_all_snapshots(owner = 'self')
        all_snapshots.sort(cmp = lambda x, y: cmp(x.start_time, y.start_time))
        snaps_for_each_volume = {}
        for snap in all_snapshots:
            # the snapshot name and the volume name are the same.
            # The snapshot name is set from the volume
            # name at the time the snapshot is taken
            volume_name = snap.tags.get('Name')
            if volume_name:
                # only examine snapshots that have a volume name
                snaps_for_volume = snaps_for_each_volume.get(volume_name)
                if not snaps_for_volume:
                    snaps_for_volume = []
                    snaps_for_each_volume[volume_name] = snaps_for_volume
                snaps_for_volume.append(snap)

        # Do a running comparison of snapshot dates to desired time
        #periods, keeping the oldest snapshot in each
        # time period and deleting the rest:
        for volume_name in snaps_for_each_volume:
            snaps = snaps_for_each_volume[volume_name]
            snaps = snaps[:-1] # never delete the newest snapshot
            time_period_number = 0
            snap_found_for_this_time_period = False
            for snap in snaps:
                check_this_snap = True
                while check_this_snap and time_period_number < target_backup_times.__len__():
                    snap_date = datetime.strptime(snap.start_time,
                                                  '%Y-%m-%dT%H:%M:%S.000Z')
                    if snap_date < target_backup_times[time_period_number]:
                        # the snap date is before the cutoff date.
                        # Figure out if it's the first snap in this
                        # date range and act accordingly (since both
                        #date the date ranges and the snapshots
                        # are sorted chronologically, we know this
                        #snapshot isn't in an earlier date range):
                        if snap_found_for_this_time_period == True:
                            if not snap.tags.get('preserve_snapshot'):
                                # as long as the snapshot wasn't marked
                                # with the 'preserve_snapshot' tag, delete it:
                                try:
                                    self.delete_snapshot(snap.id)
                                    boto.log.info('Trimmed snapshot %s (%s)' % (snap.tags['Name'], snap.start_time))
                                except EC2ResponseError:
                                    boto.log.error('Attempt to trim snapshot %s (%s) failed. Possible result of a race condition with trimming on another server?' % (snap.tags['Name'], snap.start_time))
                            # go on and look at the next snapshot,
                            #leaving the time period alone
                        else:
                            # this was the first snapshot found for this
                            #time period. Leave it alone and look at the
                            # next snapshot:
                            snap_found_for_this_time_period = True
                        check_this_snap = False
                    else:
                        # the snap is after the cutoff date. Check it
                        # against the next cutoff date
                        time_period_number += 1
                        snap_found_for_this_time_period = False


    def get_snapshot_attribute(self, snapshot_id,
                               attribute='createVolumePermission'):
        """
        Get information about an attribute of a snapshot.  Only one attribute
        can be specified per call.

        :type snapshot_id: str
        :param snapshot_id: The ID of the snapshot.

        :type attribute: str
        :param attribute: The requested attribute.  Valid values are:

                          * createVolumePermission

        :rtype: list of :class:`boto.ec2.snapshotattribute.SnapshotAttribute`
        :return: The requested Snapshot attribute
        """
        params = {'Attribute' : attribute}
        if snapshot_id:
            params['SnapshotId'] = snapshot_id
        return self.get_object('DescribeSnapshotAttribute', params,
                               SnapshotAttribute, verb='POST')

    def modify_snapshot_attribute(self, snapshot_id,
                                  attribute='createVolumePermission',
                                  operation='add', user_ids=None, groups=None):
        """
        Changes an attribute of an image.

        :type snapshot_id: string
        :param snapshot_id: The snapshot id you wish to change

        :type attribute: string
        :param attribute: The attribute you wish to change.  Valid values are:
                          createVolumePermission

        :type operation: string
        :param operation: Either add or remove (this is required for changing
                          snapshot ermissions)

        :type user_ids: list
        :param user_ids: The Amazon IDs of users to add/remove attributes

        :type groups: list
        :param groups: The groups to add/remove attributes.  The only valid
                       value at this time is 'all'.

        """
        params = {'SnapshotId' : snapshot_id,
                  'Attribute' : attribute,
                  'OperationType' : operation}
        if user_ids:
            self.build_list_params(params, user_ids, 'UserId')
        if groups:
            self.build_list_params(params, groups, 'UserGroup')
        return self.get_status('ModifySnapshotAttribute', params, verb='POST')

    def reset_snapshot_attribute(self, snapshot_id,
                                 attribute='createVolumePermission'):
        """
        Resets an attribute of a snapshot to its default value.

        :type snapshot_id: string
        :param snapshot_id: ID of the snapshot

        :type attribute: string
        :param attribute: The attribute to reset

        :rtype: bool
        :return: Whether the operation succeeded or not
        """
        params = {'SnapshotId' : snapshot_id,
                  'Attribute' : attribute}
        return self.get_status('ResetSnapshotAttribute', params, verb='POST')

    # Keypair methods

    def get_all_key_pairs(self, keynames=None, filters=None):
        """
        Get all key pairs associated with your account.

        :type keynames: list
        :param keynames: A list of the names of keypairs to retrieve.
                         If not provided, all key pairs will be returned.

        :type filters: dict
        :param filters: Optional filters that can be used to limit
                        the results returned.  Filters are provided
                        in the form of a dictionary consisting of
                        filter names as the key and filter values
                        as the value.  The set of allowable filter
                        names/values is dependent on the request
                        being performed.  Check the EC2 API guide
                        for details.

        :rtype: list
        :return: A list of :class:`boto.ec2.keypair.KeyPair`
        """
        params = {}
        if keynames:
            self.build_list_params(params, keynames, 'KeyName')
        if filters:
            self.build_filter_params(params, filters)
        return self.get_list('DescribeKeyPairs', params,
                             [('item', KeyPair)], verb='POST')

    def get_key_pair(self, keyname):
        """
        Convenience method to retrieve a specific keypair (KeyPair).

        :type image_id: string
        :param image_id: the ID of the Image to retrieve

        :rtype: :class:`boto.ec2.keypair.KeyPair`
        :return: The KeyPair specified or None if it is not found
        """
        try:
            return self.get_all_key_pairs(keynames=[keyname])[0]
        except IndexError: # None of those key pairs available
            return None

    def create_key_pair(self, key_name):
        """
        Create a new key pair for your account.
        This will create the key pair within the region you
        are currently connected to.

        :type key_name: string
        :param key_name: The name of the new keypair

        :rtype: :class:`boto.ec2.keypair.KeyPair`
        :return: The newly created :class:`boto.ec2.keypair.KeyPair`.
                 The material attribute of the new KeyPair object
                 will contain the the unencrypted PEM encoded RSA private key.
        """
        params = {'KeyName':key_name}
        return self.get_object('CreateKeyPair', params, KeyPair, verb='POST')

    def delete_key_pair(self, key_name):
        """
        Delete a key pair from your account.

        :type key_name: string
        :param key_name: The name of the keypair to delete
        """
        params = {'KeyName':key_name}
        return self.get_status('DeleteKeyPair', params, verb='POST')

    def import_key_pair(self, key_name, public_key_material):
        """
        mports the public key from an RSA key pair that you created
        with a third-party tool.

        Supported formats:

        * OpenSSH public key format (e.g., the format
          in ~/.ssh/authorized_keys)

        * Base64 encoded DER format

        * SSH public key file format as specified in RFC4716

        DSA keys are not supported. Make sure your key generator is
        set up to create RSA keys.

        Supported lengths: 1024, 2048, and 4096.

        :type key_name: string
        :param key_name: The name of the new keypair

        :type public_key_material: string
        :param public_key_material: The public key. You must base64 encode
                                    the public key material before sending
                                    it to AWS.

        :rtype: :class:`boto.ec2.keypair.KeyPair`
        :return: The newly created :class:`boto.ec2.keypair.KeyPair`.
                 The material attribute of the new KeyPair object
                 will contain the the unencrypted PEM encoded RSA private key.
        """
        public_key_material = base64.b64encode(public_key_material)
        params = {'KeyName' : key_name,
                  'PublicKeyMaterial' : public_key_material}
        return self.get_object('ImportKeyPair', params, KeyPair, verb='POST')

    # SecurityGroup methods

    def get_all_security_groups(self, groupnames=None, group_ids=None, filters=None):
        """
        Get all security groups associated with your account in a region.

        :type groupnames: list
        :param groupnames: A list of the names of security groups to retrieve.
                           If not provided, all security groups will be
                           returned.

        :type group_ids: list
        :param group_ids: A list of IDs of security groups to retrieve for
                          security groups within a VPC.

        :type filters: dict
        :param filters: Optional filters that can be used to limit
                        the results returned.  Filters are provided
                        in the form of a dictionary consisting of
                        filter names as the key and filter values
                        as the value.  The set of allowable filter
                        names/values is dependent on the request
                        being performed.  Check the EC2 API guide
                        for details.

        :rtype: list
        :return: A list of :class:`boto.ec2.securitygroup.SecurityGroup`
        """
        params = {}
        if groupnames is not None:
            self.build_list_params(params, groupnames, 'GroupName')
        if group_ids is not None:
            self.build_list_params(params, group_ids, 'GroupId')
        if filters is not None:
            self.build_filter_params(params, filters)

        return self.get_list('DescribeSecurityGroups', params,
                             [('item', SecurityGroup)], verb='POST')

    def create_security_group(self, name, description, vpc_id=None):
        """
        Create a new security group for your account.
        This will create the security group within the region you
        are currently connected to.

        :type name: string
        :param name: The name of the new security group

        :type description: string
        :param description: The description of the new security group

        :type vpc_id: string
        :param vpc_id: The ID of the VPC to create the security group in,
                       if any.

        :rtype: :class:`boto.ec2.securitygroup.SecurityGroup`
        :return: The newly created :class:`boto.ec2.keypair.KeyPair`.
        """
        params = {
            'GroupName': name,
            'GroupDescription': description
        }

        if vpc_id is not None:
            params['VpcId'] = vpc_id

        group = self.get_object('CreateSecurityGroup', params,
                                SecurityGroup, verb='POST')
        group.name = name
        group.description = description
        return group

    def delete_security_group(self, name=None, group_id=None):
        """
        Delete a security group from your account.

        :type name: string
        :param name: The name of the security group to delete.

        :type group_id: string
        :param group_id: The ID of the security group to delete within
          a VPC.

        :rtype: bool
        :return: True if successful.
        """
        params = {}

        if name is not None:
            params['GroupName'] = name
        elif group_id is not None:
            params['GroupId'] = group_id

        return self.get_status('DeleteSecurityGroup', params, verb='POST')

    def authorize_security_group_deprecated(self, group_name,
                                            src_security_group_name=None,
                                            src_security_group_owner_id=None,
                                            ip_protocol=None,
                                            from_port=None, to_port=None,
                                            cidr_ip=None):
        """
        NOTE: This method uses the old-style request parameters
              that did not allow a port to be specified when
              authorizing a group.

        :type group_name: string
        :param group_name: The name of the security group you are adding
                           the rule to.

        :type src_security_group_name: string
        :param src_security_group_name: The name of the security group you are
                                        granting access to.

        :type src_security_group_owner_id: string
        :param src_security_group_owner_id: The ID of the owner of the security
                                            group you are granting access to.

        :type ip_protocol: string
        :param ip_protocol: Either tcp | udp | icmp

        :type from_port: int
        :param from_port: The beginning port number you are enabling

        :type to_port: int
        :param to_port: The ending port number you are enabling

        :type to_port: string
        :param to_port: The CIDR block you are providing access to.
                        See http://goo.gl/Yj5QC

        :rtype: bool
        :return: True if successful.
        """
        params = {'GroupName':group_name}
        if src_security_group_name:
            params['SourceSecurityGroupName'] = src_security_group_name
        if src_security_group_owner_id:
            params['SourceSecurityGroupOwnerId'] = src_security_group_owner_id
        if ip_protocol:
            params['IpProtocol'] = ip_protocol
        if from_port:
            params['FromPort'] = from_port
        if to_port:
            params['ToPort'] = to_port
        if cidr_ip:
            params['CidrIp'] = cidr_ip
        return self.get_status('AuthorizeSecurityGroupIngress', params)

    def authorize_security_group(self, group_name=None,
                                 src_security_group_name=None,
                                 src_security_group_owner_id=None,
                                 ip_protocol=None, from_port=None, to_port=None,
                                 cidr_ip=None, group_id=None,
                                 src_security_group_group_id=None):
        """
        Add a new rule to an existing security group.
        You need to pass in either src_security_group_name and
        src_security_group_owner_id OR ip_protocol, from_port, to_port,
        and cidr_ip.  In other words, either you are authorizing another
        group or you are authorizing some ip-based rule.

        :type group_name: string
        :param group_name: The name of the security group you are adding
                           the rule to.

        :type src_security_group_name: string
        :param src_security_group_name: The name of the security group you are
                                        granting access to.

        :type src_security_group_owner_id: string
        :param src_security_group_owner_id: The ID of the owner of the security
                                            group you are granting access to.

        :type ip_protocol: string
        :param ip_protocol: Either tcp | udp | icmp

        :type from_port: int
        :param from_port: The beginning port number you are enabling

        :type to_port: int
        :param to_port: The ending port number you are enabling

        :type cidr_ip: string
        :param cidr_ip: The CIDR block you are providing access to.
                        See http://goo.gl/Yj5QC

        :type group_id: string
        :param group_id: ID of the EC2 or VPC security group to modify.
                         This is required for VPC security groups and
                         can be used instead of group_name for EC2
                         security groups.

        :type group_id: string
        :param group_id: ID of the EC2 or VPC source security group.
                         This is required for VPC security groups and
                         can be used instead of group_name for EC2
                         security groups.

        :rtype: bool
        :return: True if successful.
        """
        if src_security_group_name:
            if from_port is None and to_port is None and ip_protocol is None:
                return self.authorize_security_group_deprecated(
                    group_name, src_security_group_name,
                    src_security_group_owner_id)

        params = {}

        if group_name:
            params['GroupName'] = group_name
        if group_id:
            params['GroupId'] = group_id
        if src_security_group_name:
            param_name = 'IpPermissions.1.Groups.1.GroupName'
            params[param_name] = src_security_group_name
        if src_security_group_owner_id:
            param_name = 'IpPermissions.1.Groups.1.UserId'
            params[param_name] = src_security_group_owner_id
        if src_security_group_group_id:
            param_name = 'IpPermissions.1.Groups.1.GroupId'
            params[param_name] = src_security_group_group_id
        if ip_protocol:
            params['IpPermissions.1.IpProtocol'] = ip_protocol
        if from_port is not None:
            params['IpPermissions.1.FromPort'] = from_port
        if to_port is not None:
            params['IpPermissions.1.ToPort'] = to_port
        if cidr_ip:
            params['IpPermissions.1.IpRanges.1.CidrIp'] = cidr_ip
<<<<<<< HEAD
        return self.get_status('AuthorizeSecurityGroupIngress', params, verb='POST')
=======

        return self.get_status('AuthorizeSecurityGroupIngress',
                               params, verb='POST')

    def authorize_security_group_egress(group_id,
                                        ip_protocol,
                                        from_port=None,
                                        to_port=None,
                                        src_group_id=None,
                                        cidr_ip=None):
        """
        The action adds one or more egress rules to a VPC security
        group. Specifically, this action permits instances in a
        security group to send traffic to one or more destination
        CIDR IP address ranges, or to one or more destination
        security groups in the same VPC.
        """
        params = {
            'GroupId': group_id,
            'IpPermissions.1.IpProtocol': ip_protocol
        }

        if from_port is not None:
            params['IpPermissions.1.FromPort'] = from_port
        if to_port is not None:
            params['IpPermissions.1.ToPort'] = to_port
        if src_group_id is not None:
            params['IpPermissions.1.Groups.1.GroupId'] = src_group_id
        if cidr_ip is not None:
            params['IpPermissions.1.Groups.1.CidrIp'] = cidr_ip

        return self.get_status('AuthorizeSecurityGroupEgress',
                               params, verb='POST')
>>>>>>> c162dc50

    def revoke_security_group_deprecated(self, group_name,
                                         src_security_group_name=None,
                                         src_security_group_owner_id=None,
                                         ip_protocol=None,
                                         from_port=None, to_port=None,
                                         cidr_ip=None):
        """
        NOTE: This method uses the old-style request parameters
              that did not allow a port to be specified when
              authorizing a group.

        Remove an existing rule from an existing security group.
        You need to pass in either src_security_group_name and
        src_security_group_owner_id OR ip_protocol, from_port, to_port,
        and cidr_ip.  In other words, either you are revoking another
        group or you are revoking some ip-based rule.

        :type group_name: string
        :param group_name: The name of the security group you are removing
                           the rule from.

        :type src_security_group_name: string
        :param src_security_group_name: The name of the security group you are
                                        revoking access to.

        :type src_security_group_owner_id: string
        :param src_security_group_owner_id: The ID of the owner of the security
                                            group you are revoking access to.

        :type ip_protocol: string
        :param ip_protocol: Either tcp | udp | icmp

        :type from_port: int
        :param from_port: The beginning port number you are disabling

        :type to_port: int
        :param to_port: The ending port number you are disabling

        :type to_port: string
        :param to_port: The CIDR block you are revoking access to.
                        http://goo.gl/Yj5QC

        :type group_id: string
        :param group_id: ID of the EC2 or VPC security group to modify.
                         This is required for VPC security groups and
                         can be used instead of group_name for EC2
                         security groups.

        :type group_id: string
        :param group_id: ID of the EC2 or VPC source security group.
                         This is required for VPC security groups and
                         can be used instead of group_name for EC2
                         security groups.

        :rtype: bool
        :return: True if successful.
        """
        params = {'GroupName':group_name}
        if src_security_group_name:
            params['SourceSecurityGroupName'] = src_security_group_name
        if src_security_group_owner_id:
            params['SourceSecurityGroupOwnerId'] = src_security_group_owner_id
        if ip_protocol:
            params['IpProtocol'] = ip_protocol
        if from_port:
            params['FromPort'] = from_port
        if to_port:
            params['ToPort'] = to_port
        if cidr_ip:
            params['CidrIp'] = cidr_ip
        return self.get_status('RevokeSecurityGroupIngress', params)

    def revoke_security_group(self, group_name, src_security_group_name=None,
                              src_security_group_owner_id=None,
                              ip_protocol=None, from_port=None, to_port=None,
                              cidr_ip=None, group_id=None,
                              src_security_group_group_id=None):
        """
        Remove an existing rule from an existing security group.
        You need to pass in either src_security_group_name and
        src_security_group_owner_id OR ip_protocol, from_port, to_port,
        and cidr_ip.  In other words, either you are revoking another
        group or you are revoking some ip-based rule.

        :type group_name: string
        :param group_name: The name of the security group you are removing
                           the rule from.

        :type src_security_group_name: string
        :param src_security_group_name: The name of the security group you are
                                        revoking access to.

        :type src_security_group_owner_id: string
        :param src_security_group_owner_id: The ID of the owner of the security
                                            group you are revoking access to.

        :type ip_protocol: string
        :param ip_protocol: Either tcp | udp | icmp

        :type from_port: int
        :param from_port: The beginning port number you are disabling

        :type to_port: int
        :param to_port: The ending port number you are disabling

        :type cidr_ip: string
        :param cidr_ip: The CIDR block you are revoking access to.
                        See http://goo.gl/Yj5QC

        :rtype: bool
        :return: True if successful.
        """
        if src_security_group_name:
            if from_port is None and to_port is None and ip_protocol is None:
                return self.revoke_security_group_deprecated(
                    group_name, src_security_group_name,
                    src_security_group_owner_id)
        params = {}
        if group_name:
            params['GroupName'] = group_name
        if src_security_group_name:
            param_name = 'IpPermissions.1.Groups.1.GroupName'
            params[param_name] = src_security_group_name
        if src_security_group_owner_id:
            param_name = 'IpPermissions.1.Groups.1.UserId'
            params[param_name] = src_security_group_owner_id
        if ip_protocol:
            params['IpPermissions.1.IpProtocol'] = ip_protocol
        if from_port is not None:
            params['IpPermissions.1.FromPort'] = from_port
        if to_port is not None:
            params['IpPermissions.1.ToPort'] = to_port
        if cidr_ip:
            params['IpPermissions.1.IpRanges.1.CidrIp'] = cidr_ip
<<<<<<< HEAD
        return self.get_status('RevokeSecurityGroupIngress', params, verb='POST')
=======
        return self.get_status('RevokeSecurityGroupIngress',
                               params, verb='POST')
>>>>>>> c162dc50

    #
    # Regions
    #

    def get_all_regions(self, region_names=None, filters=None):
        """
        Get all available regions for the EC2 service.

        :type region_names: list of str
        :param region_names: Names of regions to limit output

        :type filters: dict
        :param filters: Optional filters that can be used to limit
                        the results returned.  Filters are provided
                        in the form of a dictionary consisting of
                        filter names as the key and filter values
                        as the value.  The set of allowable filter
                        names/values is dependent on the request
                        being performed.  Check the EC2 API guide
                        for details.

        :rtype: list
        :return: A list of :class:`boto.ec2.regioninfo.RegionInfo`
        """
        params = {}
        if region_names:
            self.build_list_params(params, region_names, 'RegionName')
        if filters:
            self.build_filter_params(params, filters)
        regions =  self.get_list('DescribeRegions', params,
                                 [('item', RegionInfo)], verb='POST')
        for region in regions:
            region.connection_cls = EC2Connection
        return regions

    #
    # Reservation methods
    #

    def get_all_reserved_instances_offerings(self, reserved_instances_id=None,
                                             instance_type=None,
                                             availability_zone=None,
                                             product_description=None,
                                             filters=None):
        """
        Describes Reserved Instance offerings that are available for purchase.

        :type reserved_instances_id: str
        :param reserved_instances_id: Displays Reserved Instances with the
                                      specified offering IDs.

        :type instance_type: str
        :param instance_type: Displays Reserved Instances of the specified
                              instance type.

        :type availability_zone: str
        :param availability_zone: Displays Reserved Instances within the
                                  specified Availability Zone.

        :type product_description: str
        :param product_description: Displays Reserved Instances with the
                                    specified product description.

        :type filters: dict
        :param filters: Optional filters that can be used to limit
                        the results returned.  Filters are provided
                        in the form of a dictionary consisting of
                        filter names as the key and filter values
                        as the value.  The set of allowable filter
                        names/values is dependent on the request
                        being performed.  Check the EC2 API guide
                        for details.

        :rtype: list
        :return: A list of :class:`boto.ec2.reservedinstance.ReservedInstancesOffering`
        """
        params = {}
        if reserved_instances_id:
            params['ReservedInstancesId'] = reserved_instances_id
        if instance_type:
            params['InstanceType'] = instance_type
        if availability_zone:
            params['AvailabilityZone'] = availability_zone
        if product_description:
            params['ProductDescription'] = product_description
        if filters:
            self.build_filter_params(params, filters)

        return self.get_list('DescribeReservedInstancesOfferings',
                             params, [('item', ReservedInstancesOffering)],
                             verb='POST')

    def get_all_reserved_instances(self, reserved_instances_id=None,
                                   filters=None):
        """
        Describes Reserved Instance offerings that are available for purchase.

        :type reserved_instance_ids: list
        :param reserved_instance_ids: A list of the reserved instance ids that
                                      will be returned. If not provided, all
                                      reserved instances will be returned.

        :type filters: dict
        :param filters: Optional filters that can be used to limit
                        the results returned.  Filters are provided
                        in the form of a dictionary consisting of
                        filter names as the key and filter values
                        as the value.  The set of allowable filter
                        names/values is dependent on the request
                        being performed.  Check the EC2 API guide
                        for details.

        :rtype: list
        :return: A list of :class:`boto.ec2.reservedinstance.ReservedInstance`
        """
        params = {}
        if reserved_instances_id:
            self.build_list_params(params, reserved_instances_id,
                                   'ReservedInstancesId')
        if filters:
            self.build_filter_params(params, filters)
        return self.get_list('DescribeReservedInstances',
                             params, [('item', ReservedInstance)], verb='POST')

    def purchase_reserved_instance_offering(self,
                                            reserved_instances_offering_id,
                                            instance_count=1):
        """
        Purchase a Reserved Instance for use with your account.
        ** CAUTION **
        This request can result in large amounts of money being charged to your
        AWS account.  Use with caution!

        :type reserved_instances_offering_id: string
        :param reserved_instances_offering_id: The offering ID of the Reserved
                                               Instance to purchase

        :type instance_count: int
        :param instance_count: The number of Reserved Instances to purchase.
                               Default value is 1.

        :rtype: :class:`boto.ec2.reservedinstance.ReservedInstance`
        :return: The newly created Reserved Instance
        """
        params = {
            'ReservedInstancesOfferingId' : reserved_instances_offering_id,
            'InstanceCount' : instance_count}
        return self.get_object('PurchaseReservedInstancesOffering', params,
                               ReservedInstance, verb='POST')

    #
    # Monitoring
    #

    def monitor_instances(self, instance_ids):
        """
        Enable CloudWatch monitoring for the supplied instances.

        :type instance_id: list of strings
        :param instance_id: The instance ids

        :rtype: list
        :return: A list of :class:`boto.ec2.instanceinfo.InstanceInfo`
        """
        params = {}
        self.build_list_params(params, instance_ids, 'InstanceId')
        return self.get_list('MonitorInstances', params,
                             [('item', InstanceInfo)], verb='POST')

    def monitor_instance(self, instance_id):
        """
        Deprecated Version, maintained for backward compatibility.
        Enable CloudWatch monitoring for the supplied instance.

        :type instance_id: string
        :param instance_id: The instance id

        :rtype: list
        :return: A list of :class:`boto.ec2.instanceinfo.InstanceInfo`
        """
        return self.monitor_instances([instance_id])

    def unmonitor_instances(self, instance_ids):
        """
        Disable CloudWatch monitoring for the supplied instance.

        :type instance_id: list of string
        :param instance_id: The instance id

        :rtype: list
        :return: A list of :class:`boto.ec2.instanceinfo.InstanceInfo`
        """
        params = {}
        self.build_list_params(params, instance_ids, 'InstanceId')
        return self.get_list('UnmonitorInstances', params,
                             [('item', InstanceInfo)], verb='POST')

    def unmonitor_instance(self, instance_id):
        """
        Deprecated Version, maintained for backward compatibility.
        Disable CloudWatch monitoring for the supplied instance.

        :type instance_id: string
        :param instance_id: The instance id

        :rtype: list
        :return: A list of :class:`boto.ec2.instanceinfo.InstanceInfo`
        """
        return self.unmonitor_instances([instance_id])

    #
    # Bundle Windows Instances
    #

    def bundle_instance(self, instance_id,
                        s3_bucket,
                        s3_prefix,
                        s3_upload_policy):
        """
        Bundle Windows instance.

        :type instance_id: string
        :param instance_id: The instance id

        :type s3_bucket: string
        :param s3_bucket: The bucket in which the AMI should be stored.

        :type s3_prefix: string
        :param s3_prefix: The beginning of the file name for the AMI.

        :type s3_upload_policy: string
        :param s3_upload_policy: Base64 encoded policy that specifies condition
                                 and permissions for Amazon EC2 to upload the
                                 user's image into Amazon S3.
        """

        params = {'InstanceId' : instance_id,
                  'Storage.S3.Bucket' : s3_bucket,
                  'Storage.S3.Prefix' : s3_prefix,
                  'Storage.S3.UploadPolicy' : s3_upload_policy}
        s3auth = boto.auth.get_auth_handler(None, boto.config,
                                            self.provider, ['s3'])
        params['Storage.S3.AWSAccessKeyId'] = self.aws_access_key_id
        signature = s3auth.sign_string(s3_upload_policy)
        params['Storage.S3.UploadPolicySignature'] = signature
        return self.get_object('BundleInstance', params,
                               BundleInstanceTask, verb='POST')

    def get_all_bundle_tasks(self, bundle_ids=None, filters=None):
        """
        Retrieve current bundling tasks. If no bundle id is specified, all
        tasks are retrieved.

        :type bundle_ids: list
        :param bundle_ids: A list of strings containing identifiers for
                           previously created bundling tasks.

        :type filters: dict
        :param filters: Optional filters that can be used to limit
                        the results returned.  Filters are provided
                        in the form of a dictionary consisting of
                        filter names as the key and filter values
                        as the value.  The set of allowable filter
                        names/values is dependent on the request
                        being performed.  Check the EC2 API guide
                        for details.

        """

        params = {}
        if bundle_ids:
            self.build_list_params(params, bundle_ids, 'BundleId')
        if filters:
            self.build_filter_params(params, filters)
        return self.get_list('DescribeBundleTasks', params,
                             [('item', BundleInstanceTask)], verb='POST')

    def cancel_bundle_task(self, bundle_id):
        """
        Cancel a previously submitted bundle task

        :type bundle_id: string
        :param bundle_id: The identifier of the bundle task to cancel.
        """

        params = {'BundleId' : bundle_id}
        return self.get_object('CancelBundleTask', params,
                               BundleInstanceTask, verb='POST')

    def get_password_data(self, instance_id):
        """
        Get encrypted administrator password for a Windows instance.

        :type instance_id: string
        :param instance_id: The identifier of the instance to retrieve the
                            password for.
        """

        params = {'InstanceId' : instance_id}
        rs = self.get_object('GetPasswordData', params, ResultSet, verb='POST')
        return rs.passwordData

    #
    # Cluster Placement Groups
    #

    def get_all_placement_groups(self, groupnames=None, filters=None):
        """
        Get all placement groups associated with your account in a region.

        :type groupnames: list
        :param groupnames: A list of the names of placement groups to retrieve.
                           If not provided, all placement groups will be
                           returned.

        :type filters: dict
        :param filters: Optional filters that can be used to limit
                        the results returned.  Filters are provided
                        in the form of a dictionary consisting of
                        filter names as the key and filter values
                        as the value.  The set of allowable filter
                        names/values is dependent on the request
                        being performed.  Check the EC2 API guide
                        for details.

        :rtype: list
        :return: A list of :class:`boto.ec2.placementgroup.PlacementGroup`
        """
        params = {}
        if groupnames:
            self.build_list_params(params, groupnames, 'GroupName')
        if filters:
            self.build_filter_params(params, filters)
        return self.get_list('DescribePlacementGroups', params,
                             [('item', PlacementGroup)], verb='POST')

    def create_placement_group(self, name, strategy='cluster'):
        """
        Create a new placement group for your account.
        This will create the placement group within the region you
        are currently connected to.

        :type name: string
        :param name: The name of the new placement group

        :type strategy: string
        :param strategy: The placement strategy of the new placement group.
                         Currently, the only acceptable value is "cluster".

        :rtype: bool
        :return: True if successful
        """
        params = {'GroupName':name, 'Strategy':strategy}
        group = self.get_status('CreatePlacementGroup', params, verb='POST')
        return group

    def delete_placement_group(self, name):
        """
        Delete a placement group from your account.

        :type key_name: string
        :param key_name: The name of the keypair to delete
        """
        params = {'GroupName':name}
        return self.get_status('DeletePlacementGroup', params, verb='POST')

    # Tag methods

    def build_tag_param_list(self, params, tags):
        keys = tags.keys()
        keys.sort()
        i = 1
        for key in keys:
            value = tags[key]
            params['Tag.%d.Key'%i] = key
            if value is not None:
                params['Tag.%d.Value'%i] = value
            i += 1

    def get_all_tags(self, filters=None):
        """
        Retrieve all the metadata tags associated with your account.

        :type filters: dict
        :param filters: Optional filters that can be used to limit
                        the results returned.  Filters are provided
                        in the form of a dictionary consisting of
                        filter names as the key and filter values
                        as the value.  The set of allowable filter
                        names/values is dependent on the request
                        being performed.  Check the EC2 API guide
                        for details.

        :rtype: dict
        :return: A dictionary containing metadata tags
        """
        params = {}
        if filters:
            self.build_filter_params(params, filters)
        return self.get_list('DescribeTags', params,
                             [('item', Tag)], verb='POST')

    def create_tags(self, resource_ids, tags):
        """
        Create new metadata tags for the specified resource ids.

        :type resource_ids: list
        :param resource_ids: List of strings

        :type tags: dict
        :param tags: A dictionary containing the name/value pairs.
                     If you want to create only a tag name, the
                     value for that tag should be the empty string
                     (e.g. '').

        """
        params = {}
        self.build_list_params(params, resource_ids, 'ResourceId')
        self.build_tag_param_list(params, tags)
        return self.get_status('CreateTags', params, verb='POST')

    def delete_tags(self, resource_ids, tags):
        """
        Delete metadata tags for the specified resource ids.

        :type resource_ids: list
        :param resource_ids: List of strings

        :type tags: dict or list
        :param tags: Either a dictionary containing name/value pairs
                     or a list containing just tag names.
                     If you pass in a dictionary, the values must
                     match the actual tag values or the tag will
                     not be deleted.  If you pass in a value of None
                     for the tag value, all tags with that name will
                     be deleted.

        """
        if isinstance(tags, list):
            tags = {}.fromkeys(tags, None)
        params = {}
        self.build_list_params(params, resource_ids, 'ResourceId')
        self.build_tag_param_list(params, tags)
        return self.get_status('DeleteTags', params, verb='POST')
<|MERGE_RESOLUTION|>--- conflicted
+++ resolved
@@ -1395,11 +1395,11 @@
         if snapshot_ids:
             self.build_list_params(params, snapshot_ids, 'SnapshotId')
         if owner:
-            if not isinstance(owner, type([])):
+            if not isinstance(owner, list):
                 owner=[owner]
             self.build_list_params(params, owner, 'Owner')
         if restorable_by:
-            if not isinstance(restorable_by, type([])):
+            if not isinstance(restorable_by, list):
                 restorable_by=[restorable_by]
             self.build_list_params(params, restorable_by, 'RestorableBy')
         if filters:
@@ -2000,9 +2000,6 @@
             params['IpPermissions.1.ToPort'] = to_port
         if cidr_ip:
             params['IpPermissions.1.IpRanges.1.CidrIp'] = cidr_ip
-<<<<<<< HEAD
-        return self.get_status('AuthorizeSecurityGroupIngress', params, verb='POST')
-=======
 
         return self.get_status('AuthorizeSecurityGroupIngress',
                                params, verb='POST')
@@ -2036,7 +2033,6 @@
 
         return self.get_status('AuthorizeSecurityGroupEgress',
                                params, verb='POST')
->>>>>>> c162dc50
 
     def revoke_security_group_deprecated(self, group_name,
                                          src_security_group_name=None,
@@ -2172,12 +2168,8 @@
             params['IpPermissions.1.ToPort'] = to_port
         if cidr_ip:
             params['IpPermissions.1.IpRanges.1.CidrIp'] = cidr_ip
-<<<<<<< HEAD
-        return self.get_status('RevokeSecurityGroupIngress', params, verb='POST')
-=======
         return self.get_status('RevokeSecurityGroupIngress',
                                params, verb='POST')
->>>>>>> c162dc50
 
     #
     # Regions
