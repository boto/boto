# Copyright (c) 2009 Mitch Garnaat http://garnaat.org/
#
# Permission is hereby granted, free of charge, to any person obtaining a
# copy of this software and associated documentation files (the
# "Software"), to deal in the Software without restriction, including
# without limitation the rights to use, copy, modify, merge, publish, dis-
# tribute, sublicense, and/or sell copies of the Software, and to permit
# persons to whom the Software is furnished to do so, subject to the fol-
# lowing conditions:
#
# The above copyright notice and this permission notice shall be included
# in all copies or substantial portions of the Software.
#
# THE SOFTWARE IS PROVIDED "AS IS", WITHOUT WARRANTY OF ANY KIND, EXPRESS
# OR IMPLIED, INCLUDING BUT NOT LIMITED TO THE WARRANTIES OF MERCHANTABIL-
# ITY, FITNESS FOR A PARTICULAR PURPOSE AND NONINFRINGEMENT. IN NO EVENT
# SHALL THE AUTHOR BE LIABLE FOR ANY CLAIM, DAMAGES OR OTHER LIABILITY, 
# WHETHER IN AN ACTION OF CONTRACT, TORT OR OTHERWISE, ARISING FROM,
# OUT OF OR IN CONNECTION WITH THE SOFTWARE OR THE USE OR OTHER DEALINGS
# IN THE SOFTWARE.
#

class BlockDeviceType(object):
<<<<<<< HEAD
    """Describes a block device mapping element."""
=======
    """
    Represents parameters for a block device.
    """
>>>>>>> 911f42b9

    def __init__(self,
                 connection=None,
                 ephemeral_name=None,
                 no_device=False,
                 volume_id=None,
                 snapshot_id=None,
                 status=None,
                 attach_time=None,
                 delete_on_termination=False,
                 size=None,
                 attach_type=None,
                 tier_type=None,
                 tier_name=None,
                 replication=None):
        self.connection = connection
        self.ephemeral_name = ephemeral_name
        self.no_device = no_device
        self.volume_id = volume_id
        self.snapshot_id = snapshot_id
        self.status = status
        self.attach_time = attach_time
        self.delete_on_termination = delete_on_termination
        self.size = size
        self.attach_type = attach_type
        self.tier_type = tier_type
        self.tier_name = tier_name
        self.replication = replication

    def startElement(self, name, attrs, connection):
        pass

    def endElement(self, name, value, connection):
        if name =='volumeId':
            self.volume_id = value
        elif name == 'virtualName':
            self.ephemeral_name = value
        elif name =='NoDevice':
            self.no_device = (value == 'true')
        elif name =='snapshotId':
            self.snapshot_id = value
        elif name == 'volumeSize':
            self.size = int(value)
        elif name == 'status':
            self.status = value
        elif name == 'attachTime':
            self.attach_time = value
        elif name == "attachType":
            self.attach_type = value
        elif name == "tierType":
            self.tier_type = value
        elif name == "tierName":
            self.tier_name = value
        elif name == "replication":
            self.replication = (value.lower() != "false")
        elif name == 'deleteOnTermination':
            if value == 'true':
                self.delete_on_termination = True
            else:
                self.delete_on_termination = False
        else:
            setattr(self, name, value)


# for backwards compatibility
EBSBlockDeviceType = BlockDeviceType

class BlockDeviceMapping(dict):
<<<<<<< HEAD
    """Describes a block device mapping."""
=======
    """
    Represents a collection of BlockDeviceTypes when creating ec2 instances.

    Example: 
    dev_sda1 = BlockDeviceType()
    dev_sda1.size = 100   # change root volume to 100GB instead of default for ami
    bdm = BlockDeviceMapping()
    bdm['/dev/sda1'] = dev_sda1
    reservation = image.run(..., block_device_map=bdm, ...)
    """
>>>>>>> 911f42b9

    def __init__(self, connection=None):
        """
        :type connection: :class:`boto.ec2.EC2Connection`
        :param connection: Optional connection.
        """
        dict.__init__(self)
        self.connection = connection
        self.current_name = None
        self.current_value = None

    def startElement(self, name, attrs, connection):
        if name == 'ebs' or name == 'virtualName':
            self.current_value = BlockDeviceType(self)
            return self.current_value

    def endElement(self, name, value, connection):
        if name == 'device' or name == 'deviceName':
            self.current_name = value
        elif name == 'item':
            self[self.current_name] = self.current_value

    def build_list_params(self, params, prefix=''):
        i = 1
        for dev_name in self:
            pre = '%sBlockDeviceMapping.%d' % (prefix, i)
            params['%s.DeviceName' % pre] = dev_name
            block_dev = self[dev_name]
            if block_dev.ephemeral_name:
                params['%s.VirtualName' % pre] = block_dev.ephemeral_name
            else:
                if block_dev.no_device:
                    params['%s.Ebs.NoDevice' % pre] = 'true'
                if block_dev.snapshot_id:
                    params['%s.Ebs.SnapshotId' % pre] = block_dev.snapshot_id
                if block_dev.size:
                    params['%s.Ebs.VolumeSize' % pre] = block_dev.size
                if block_dev.tier_type is not None:
                    params['%s.Ebs.TierType' % pre] = block_dev.tier_type
                if block_dev.tier_name is not None:
                    params['%s.Ebs.TierName' % pre] = block_dev.tier_name
                if block_dev.replication is not None:
                    params['%s.Ebs.Replication' % pre] = block_dev.replication
                if block_dev.attach_type:
                    params['%s.Ebs.AttachType' % pre] = block_dev.attach_type
                if block_dev.delete_on_termination:
                    params['%s.Ebs.DeleteOnTermination' % pre] = 'true'
                else:
                    params['%s.Ebs.DeleteOnTermination' % pre] = 'false'
            i += 1<|MERGE_RESOLUTION|>--- conflicted
+++ resolved
@@ -21,13 +21,7 @@
 #
 
 class BlockDeviceType(object):
-<<<<<<< HEAD
     """Describes a block device mapping element."""
-=======
-    """
-    Represents parameters for a block device.
-    """
->>>>>>> 911f42b9
 
     def __init__(self,
                  connection=None,
@@ -96,9 +90,6 @@
 EBSBlockDeviceType = BlockDeviceType
 
 class BlockDeviceMapping(dict):
-<<<<<<< HEAD
-    """Describes a block device mapping."""
-=======
     """
     Represents a collection of BlockDeviceTypes when creating ec2 instances.
 
@@ -109,7 +100,6 @@
     bdm['/dev/sda1'] = dev_sda1
     reservation = image.run(..., block_device_map=bdm, ...)
     """
->>>>>>> 911f42b9
 
     def __init__(self, connection=None):
         """
