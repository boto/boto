# Copyright (c) 2010 Spotify AB
# Copyright (c) 2010-2011 Yelp
#
# Permission is hereby granted, free of charge, to any person obtaining a
# copy of this software and associated documentation files (the
# "Software"), to deal in the Software without restriction, including
# without limitation the rights to use, copy, modify, merge, publish, dis-
# tribute, sublicense, and/or sell copies of the Software, and to permit
# persons to whom the Software is furnished to do so, subject to the fol-
# lowing conditions:
#
# The above copyright notice and this permission notice shall be included
# in all copies or substantial portions of the Software.
#
# THE SOFTWARE IS PROVIDED "AS IS", WITHOUT WARRANTY OF ANY KIND, EXPRESS
# OR IMPLIED, INCLUDING BUT NOT LIMITED TO THE WARRANTIES OF MERCHANTABIL-
# ITY, FITNESS FOR A PARTICULAR PURPOSE AND NONINFRINGEMENT. IN NO EVENT
# SHALL THE AUTHOR BE LIABLE FOR ANY CLAIM, DAMAGES OR OTHER LIABILITY,
# WHETHER IN AN ACTION OF CONTRACT, TORT OR OTHERWISE, ARISING FROM,
# OUT OF OR IN CONNECTION WITH THE SOFTWARE OR THE USE OR OTHER DEALINGS
# IN THE SOFTWARE.

"""
Represents a connection to the EMR service
"""
import types

import boto
import boto.utils
from boto.ec2.regioninfo import RegionInfo
from boto.emr.emrobject import JobFlow, RunJobFlowResponse
from boto.emr.emrobject import AddInstanceGroupsResponse, ModifyInstanceGroupsResponse
from boto.emr.step import JarStep
from boto.connection import AWSQueryConnection
from boto.exception import EmrResponseError

class EmrConnection(AWSQueryConnection):

    APIVersion = boto.config.get('Boto', 'emr_version', '2009-03-31')
    DefaultRegionName = boto.config.get('Boto', 'emr_region_name', 'us-east-1')
    DefaultRegionEndpoint = boto.config.get('Boto', 'emr_region_endpoint',
                                            'elasticmapreduce.amazonaws.com')
    ResponseError = EmrResponseError

    # Constants for AWS Console debugging
    DebuggingJar = 's3n://us-east-1.elasticmapreduce/libs/script-runner/script-runner.jar'
    DebuggingArgs = 's3n://us-east-1.elasticmapreduce/libs/state-pusher/0.1/fetch'

    def __init__(self, aws_access_key_id=None, aws_secret_access_key=None,
                 is_secure=True, port=None, proxy=None, proxy_port=None,
                 proxy_user=None, proxy_pass=None, debug=0,
                 https_connection_factory=None, region=None, path='/'):
        if not region:
            region = RegionInfo(self, self.DefaultRegionName,
                                self.DefaultRegionEndpoint)
        self.region = region
        AWSQueryConnection.__init__(self, aws_access_key_id,
                                    aws_secret_access_key,
                                    is_secure, port, proxy, proxy_port,
                                    proxy_user, proxy_pass,
                                    self.region.endpoint, debug,
                                    https_connection_factory, path)

    def _required_auth_capability(self):
        return ['emr']

    def describe_jobflow(self, jobflow_id):
        """
        Describes a single Elastic MapReduce job flow

        :type jobflow_id: str
        :param jobflow_id: The job flow id of interest
        """
        jobflows = self.describe_jobflows(jobflow_ids=[jobflow_id])
        if jobflows:
            return jobflows[0]

    def describe_jobflows(self, states=None, jobflow_ids=None,
                           created_after=None, created_before=None):
        """
        Retrieve all the Elastic MapReduce job flows on your account

        :type states: list
        :param states: A list of strings with job flow states wanted

        :type jobflow_ids: list
        :param jobflow_ids: A list of job flow IDs
        :type created_after: datetime
        :param created_after: Bound on job flow creation time

        :type created_before: datetime
        :param created_before: Bound on job flow creation time
        """
        params = {}

        if states:
            self.build_list_params(params, states, 'JobFlowStates.member')
        if jobflow_ids:
            self.build_list_params(params, jobflow_ids, 'JobFlowIds.member')
        if created_after:
            params['CreatedAfter'] = created_after.strftime(
                boto.utils.ISO8601)
        if created_before:
            params['CreatedBefore'] = created_before.strftime(
                boto.utils.ISO8601)

        return self.get_list('DescribeJobFlows', params, [('member', JobFlow)])

    def terminate_jobflow(self, jobflow_id):
        """
        Terminate an Elastic MapReduce job flow

        :type jobflow_id: str
        :param jobflow_id: A jobflow id
        """
        self.terminate_jobflows([jobflow_id])

    def terminate_jobflows(self, jobflow_ids):
        """
        Terminate an Elastic MapReduce job flow

        :type jobflow_ids: list
        :param jobflow_ids: A list of job flow IDs
        """
        params = {}
        self.build_list_params(params, jobflow_ids, 'JobFlowIds.member')
        return self.get_status('TerminateJobFlows', params, verb='POST')

    def add_jobflow_steps(self, jobflow_id, steps):
        """
        Adds steps to a jobflow

        :type jobflow_id: str
        :param jobflow_id: The job flow id
        :type steps: list(boto.emr.Step)
        :param steps: A list of steps to add to the job
        """
        if type(steps) != types.ListType:
            steps = [steps]
        params = {}
        params['JobFlowId'] = jobflow_id

        # Step args
        step_args = [self._build_step_args(step) for step in steps]
        params.update(self._build_step_list(step_args))

        return self.get_object(
            'AddJobFlowSteps', params, RunJobFlowResponse, verb='POST')

    def add_instance_groups(self, jobflow_id, instance_groups):
        """
        Adds instance groups to a running cluster.

        :type jobflow_id: str
        :param jobflow_id: The id of the jobflow which will take the
            new instance groups
            
        :type instance_groups: list(boto.emr.InstanceGroup)
        :param instance_groups: A list of instance groups to add to the job
        """
        if type(instance_groups) != types.ListType:
            instance_groups = [instance_groups]
        params = {}
        params['JobFlowId'] = jobflow_id
        params.update(self._build_instance_group_list_args(instance_groups))

        return self.get_object('AddInstanceGroups', params,
                               AddInstanceGroupsResponse, verb='POST')

    def modify_instance_groups(self, instance_group_ids, new_sizes):
        """
        Modify the number of nodes and configuration settings in an
        instance group.

        :type instance_group_ids: list(str)
        :param instance_group_ids: A list of the ID's of the instance
            groups to be modified
            
        :type new_sizes: list(int)
        :param new_sizes: A list of the new sizes for each instance group
        """
        if type(instance_group_ids) != types.ListType:
            instance_group_ids = [instance_group_ids]
        if type(new_sizes) != types.ListType:
            new_sizes = [new_sizes]

        instance_groups = zip(instance_group_ids, new_sizes)

        params = {}
        for k, ig in enumerate(instance_groups):
            # could be wrong - the example amazon gives uses
            # InstanceRequestCount, while the api documentation
            # says InstanceCount
            params['InstanceGroups.member.%d.InstanceGroupId' % (k+1) ] = ig[0]
            params['InstanceGroups.member.%d.InstanceCount' % (k+1) ] = ig[1]

        return self.get_object('ModifyInstanceGroups', params,
                               ModifyInstanceGroupsResponse, verb='POST')

    def run_jobflow(self, name, log_uri, ec2_keyname=None,
                    availability_zone=None,
                    master_instance_type='m1.small',
                    slave_instance_type='m1.small', num_instances=1,
                    action_on_failure='TERMINATE_JOB_FLOW', keep_alive=False,
                    enable_debugging=False,
                    hadoop_version=None,
                    steps=[],
                    bootstrap_actions=[],
                    instance_groups=None,
                    additional_info=None,
<<<<<<< HEAD
                    ami_version="1.0",
                    api_params=None):
=======
                    ami_version=None):
>>>>>>> e27b5c52
        """
        Runs a job flow
        :type name: str
        :param name: Name of the job flow
        
        :type log_uri: str
        :param log_uri: URI of the S3 bucket to place logs
        
        :type ec2_keyname: str
        :param ec2_keyname: EC2 key used for the instances
        
        :type availability_zone: str
        :param availability_zone: EC2 availability zone of the cluster
        
        :type master_instance_type: str
        :param master_instance_type: EC2 instance type of the master
        
        :type slave_instance_type: str
        :param slave_instance_type: EC2 instance type of the slave nodes
        
        :type num_instances: int
        :param num_instances: Number of instances in the Hadoop cluster
        
        :type action_on_failure: str
        :param action_on_failure: Action to take if a step terminates
        
        :type keep_alive: bool
        :param keep_alive: Denotes whether the cluster should stay
            alive upon completion
            
        :type enable_debugging: bool
        :param enable_debugging: Denotes whether AWS console debugging
            should be enabled.

        :type hadoop_version: str
        :param hadoop_version: Version of Hadoop to use. If ami_version
            is not set, defaults to '0.20' for backwards compatibility
            with older versions of boto.

        :type steps: list(boto.emr.Step)
        :param steps: List of steps to add with the job
        
        :type bootstrap_actions: list(boto.emr.BootstrapAction)
        :param bootstrap_actions: List of bootstrap actions that run
            before Hadoop starts.
            
        :type instance_groups: list(boto.emr.InstanceGroup)
        :param instance_groups: Optional list of instance groups to
            use when creating this job.
            NB: When provided, this argument supersedes num_instances
                and master/slave_instance_type.
                
        :type ami_version: str
        :param ami_version: Amazon Machine Image (AMI) version to use
            for instances. Values accepted by EMR are '1.0', '2.0', and
            'latest'; EMR currently defaults to '1.0' if you don't set
            'ami_version'.
            
        :type additional_info: JSON str
        :param additional_info: A JSON string for selecting additional features

        :type api_params: dict
        :param api_params: a dictionary of additional parameters to pass
            directly to the EMR API (so you don't have to upgrade boto to
            use new EMR features). You can also delete an API parameter
            by setting it to None.

        :rtype: str
        :return: The jobflow id
        """
        # hadoop_version used to default to '0.20', but this won't work
        # on later AMI versions, so only default if it ami_version isn't set.
        if not (hadoop_version or ami_version):
            hadoop_version = '0.20'

        params = {}
        if action_on_failure:
            params['ActionOnFailure'] = action_on_failure
        params['Name'] = name
        params['LogUri'] = log_uri

        # Common instance args
        common_params = self._build_instance_common_args(ec2_keyname,
                                                         availability_zone,
                                                         keep_alive,
                                                         hadoop_version)
        params.update(common_params)

        # NB: according to the AWS API's error message, we must
        # "configure instances either using instance count, master and
        # slave instance type or instance groups but not both."
        #
        # Thus we switch here on the truthiness of instance_groups.
        if not instance_groups:
            # Instance args (the common case)
            instance_params = self._build_instance_count_and_type_args(
                                                        master_instance_type,
                                                        slave_instance_type,
                                                        num_instances)
            params.update(instance_params)
        else:
            # Instance group args (for spot instances or a heterogenous cluster)
            list_args = self._build_instance_group_list_args(instance_groups)
            instance_params = dict(
                ('Instances.%s' % k, v) for k, v in list_args.iteritems()
                )
            params.update(instance_params)

        # Debugging step from EMR API docs
        if enable_debugging:
            debugging_step = JarStep(name='Setup Hadoop Debugging',
                                     action_on_failure='TERMINATE_JOB_FLOW',
                                     main_class=None,
                                     jar=self.DebuggingJar,
                                     step_args=self.DebuggingArgs)
            steps.insert(0, debugging_step)

        # Step args
        if steps:
            step_args = [self._build_step_args(step) for step in steps]
            params.update(self._build_step_list(step_args))

        if bootstrap_actions:
            bootstrap_action_args = [self._build_bootstrap_action_args(bootstrap_action) for bootstrap_action in bootstrap_actions]
            params.update(self._build_bootstrap_action_list(bootstrap_action_args))

        if ami_version:
            params['AmiVersion'] = ami_version

        if additional_info is not None:
            params['AdditionalInfo'] = additional_info

        if api_params:
            for key, value in api_params.iteritems():
                if value is None:
                    params.pop(key, None)
                else:
                    params[key] = value

        response = self.get_object(
            'RunJobFlow', params, RunJobFlowResponse, verb='POST')
        return response.jobflowid

    def set_termination_protection(self, jobflow_id,
                                   termination_protection_status):
        """
        Set termination protection on specified Elastic MapReduce job flows

        :type jobflow_ids: list or str
        :param jobflow_ids: A list of job flow IDs
        
        :type termination_protection_status: bool
        :param termination_protection_status: Termination protection status
        """
        assert termination_protection_status in (True, False)

        params = {}
        params['TerminationProtected'] = (termination_protection_status and "true") or "false"
        self.build_list_params(params, [jobflow_id], 'JobFlowIds.member')

        return self.get_status('SetTerminationProtection', params, verb='POST')


    def _build_bootstrap_action_args(self, bootstrap_action):
        bootstrap_action_params = {}
        bootstrap_action_params['ScriptBootstrapAction.Path'] = bootstrap_action.path

        try:
            bootstrap_action_params['Name'] = bootstrap_action.name
        except AttributeError:
            pass

        args = bootstrap_action.args()
        if args:
            self.build_list_params(bootstrap_action_params, args, 'ScriptBootstrapAction.Args.member')

        return bootstrap_action_params

    def _build_step_args(self, step):
        step_params = {}
        step_params['ActionOnFailure'] = step.action_on_failure
        step_params['HadoopJarStep.Jar'] = step.jar()

        main_class = step.main_class()
        if main_class:
            step_params['HadoopJarStep.MainClass'] = main_class

        args = step.args()
        if args:
            self.build_list_params(step_params, args, 'HadoopJarStep.Args.member')

        step_params['Name'] = step.name
        return step_params

    def _build_bootstrap_action_list(self, bootstrap_actions):
        if type(bootstrap_actions) != types.ListType:
            bootstrap_actions = [bootstrap_actions]

        params = {}
        for i, bootstrap_action in enumerate(bootstrap_actions):
            for key, value in bootstrap_action.iteritems():
                params['BootstrapActions.member.%s.%s' % (i + 1, key)] = value
        return params

    def _build_step_list(self, steps):
        if type(steps) != types.ListType:
            steps = [steps]

        params = {}
        for i, step in enumerate(steps):
            for key, value in step.iteritems():
                params['Steps.member.%s.%s' % (i+1, key)] = value
        return params

    def _build_instance_common_args(self, ec2_keyname, availability_zone,
                                    keep_alive, hadoop_version):
        """
        Takes a number of parameters used when starting a jobflow (as
        specified in run_jobflow() above). Returns a comparable dict for
        use in making a RunJobFlow request.
        """
        params = {
            'Instances.KeepJobFlowAliveWhenNoSteps' : str(keep_alive).lower(),
        }

        if hadoop_version:
            params['Instances.HadoopVersion'] = hadoop_version
        if ec2_keyname:
            params['Instances.Ec2KeyName'] = ec2_keyname
        if availability_zone:
            params['Instances.Placement.AvailabilityZone'] = availability_zone

        return params

    def _build_instance_count_and_type_args(self, master_instance_type,
                                            slave_instance_type, num_instances):
        """
        Takes a master instance type (string), a slave instance type
        (string), and a number of instances. Returns a comparable dict
        for use in making a RunJobFlow request.
        """
        params = {
            'Instances.MasterInstanceType' : master_instance_type,
            'Instances.SlaveInstanceType' : slave_instance_type,
            'Instances.InstanceCount' : num_instances,
            }
        return params

    def _build_instance_group_args(self, instance_group):
        """
        Takes an InstanceGroup; returns a dict that, when its keys are
        properly prefixed, can be used for describing InstanceGroups in
        RunJobFlow or AddInstanceGroups requests.
        """
        params = {
            'InstanceCount' : instance_group.num_instances,
            'InstanceRole' : instance_group.role,
            'InstanceType' : instance_group.type,
            'Name' : instance_group.name,
            'Market' : instance_group.market
        }
        if instance_group.market == 'SPOT':
            params['BidPrice'] = instance_group.bidprice
        return params

    def _build_instance_group_list_args(self, instance_groups):
        """
        Takes a list of InstanceGroups, or a single InstanceGroup. Returns
        a comparable dict for use in making a RunJobFlow or AddInstanceGroups
        request.
        """
        if type(instance_groups) != types.ListType:
            instance_groups = [instance_groups]

        params = {}
        for i, instance_group in enumerate(instance_groups):
            ig_dict = self._build_instance_group_args(instance_group)
            for key, value in ig_dict.iteritems():
                params['InstanceGroups.member.%d.%s' % (i+1, key)] = value
        return params<|MERGE_RESOLUTION|>--- conflicted
+++ resolved
@@ -208,12 +208,8 @@
                     bootstrap_actions=[],
                     instance_groups=None,
                     additional_info=None,
-<<<<<<< HEAD
                     ami_version="1.0",
                     api_params=None):
-=======
-                    ami_version=None):
->>>>>>> e27b5c52
         """
         Runs a job flow
         :type name: str
