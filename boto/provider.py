--- conflicted
+++ resolved
@@ -163,14 +163,9 @@
     def __init__(self, name, access_key=None, secret_key=None,
                  security_token=None):
         self.host = None
-<<<<<<< HEAD
-        self._access_key = access_key
-        self._secret_key = secret_key
-=======
         self.access_key = access_key
         self.secret_key = secret_key
         self.security_token = security_token
->>>>>>> 1371e06e
         self.name = name
         self.acl_class = self.AclClassMap[self.name]
         self.canned_acls = self.CannedAclsMap[self.name]
@@ -185,30 +180,13 @@
     def get_credentials(self, access_key=None, secret_key=None):
         access_key_name, secret_key_name = self.CredentialMap[self.name]
         if access_key is not None:
-<<<<<<< HEAD
-            self._access_key = access_key
-        elif os.environ.has_key(access_key_name.upper()):
-            self._access_key = os.environ[access_key_name.upper()]
-=======
             self.access_key = access_key
         elif access_key_name.upper() in os.environ:
             self.access_key = os.environ[access_key_name.upper()]
->>>>>>> 1371e06e
         elif config.has_option('Credentials', access_key_name):
-            # when the property is called, re-read the access key from
-            # the config file:
-            self._access_key = None 
+            self.access_key = config.get('Credentials', access_key_name)
 
         if secret_key is not None:
-<<<<<<< HEAD
-            self._secret_key = secret_key
-        elif os.environ.has_key(secret_key_name.upper()):
-            self._secret_key = os.environ[secret_key_name.upper()]
-        elif config.has_option('Credentials', secret_key_name):
-            # when the property is called, re-read the secret access key
-            # from the config file:
-            self._secret_key = None 
-=======
             self.secret_key = secret_key
         elif secret_key_name.upper() in os.environ:
             self.secret_key = os.environ[secret_key_name.upper()]
@@ -219,33 +197,11 @@
                 self.MetadataServiceSupport[self.name]):
             self._populate_keys_from_metadata_server()
 
->>>>>>> 1371e06e
         if isinstance(self.secret_key, unicode):
             # the secret key must be bytes and not unicode to work
             #  properly with hmac.new (see http://bugs.python.org/issue5285)
             self.secret_key = str(self.secret_key)
 
-<<<<<<< HEAD
-    def read_access_key_from_config(self):
-        access_key_name, secret_key_name = self.CredentialMap[self.name]
-        return config.get('Credentials', access_key_name)
-
-    def read_secret_key_from_config(self):
-        access_key_name, secret_key_name = self.CredentialMap[self.name]
-        return config.get('Credentials', secret_key_name)
-
-    @property
-    def access_key(self):
-        if self._access_key:
-            return self._access_key
-        return self.read_access_key_from_config()
-
-    @property
-    def secret_key(self):
-        if self._secret_key:
-            return self._secret_key
-        return self.read_secret_key_from_config()
-=======
     def _populate_keys_from_metadata_server(self):
         # get_instance_metadata is imported here because of a circular
         # dependency.
@@ -261,7 +217,6 @@
                 self.secret_key = security['SecretAccessKey']
             if self.security_token is None:
                 self.security_token = security['Token']
->>>>>>> 1371e06e
 
     def configure_headers(self):
         header_info_map = self.HeaderInfoMap[self.name]
