--- conflicted
+++ resolved
@@ -254,12 +254,7 @@
         if ((self._access_key is None or self._secret_key is None) and
                 self.MetadataServiceSupport[self.name]):
             self._populate_keys_from_metadata_server()
-<<<<<<< HEAD
-
-        if isinstance(self._secret_key, unicode):
-            # the secret key must be bytes and not unicode to work
-            #  properly with hmac.new (see http://bugs.python.org/issue5285)
-            self._secret_key = str(self.secret_key)
+        self._secret_key = self._convert_key_to_str(self._secret_key)
 
     def read_access_key_from_config(self):
         access_key_name, secret_key_name = self.CredentialMap[self.name]
@@ -280,9 +275,6 @@
         if self._secret_key:
             return self._secret_key
         return self.read_secret_key_from_config()
-=======
-        self._secret_key = self._convert_key_to_str(self._secret_key)
->>>>>>> 7073e7a4
 
     def _populate_keys_from_metadata_server(self):
         # get_instance_metadata is imported here because of a circular
@@ -294,14 +286,6 @@
         # I'm assuming there's only one role on the instance profile.
         if metadata and 'iam' in metadata:
             security = metadata['iam']['security-credentials'].values()[0]
-<<<<<<< HEAD
-            if self._access_key is None:
-                self._access_key = security['AccessKeyId']
-            if self._secret_key is None:
-                self._secret_key = security['SecretAccessKey']
-            if self.security_token is None:
-                self.security_token = security['Token']
-=======
             self._access_key = security['AccessKeyId']
             self._secret_key = self._convert_key_to_str(security['SecretAccessKey'])
             self._security_token = security['Token']
@@ -317,7 +301,6 @@
             #  properly with hmac.new (see http://bugs.python.org/issue5285)
             return str(key)
         return key
->>>>>>> 7073e7a4
 
     def configure_headers(self):
         header_info_map = self.HeaderInfoMap[self.name]
