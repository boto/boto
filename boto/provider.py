--- conflicted
+++ resolved
@@ -250,15 +250,12 @@
             boto.log.debug("Using secret key found in environment variable.")
         elif config.has_option('Credentials', secret_key_name):
             self.secret_key = config.get('Credentials', secret_key_name)
-<<<<<<< HEAD
             boto.log.debug("Using secret key found in config file.")
-=======
         elif config.has_option('Credentials', 'keyring'):
             keyring_name = config.get('Credentials', 'keyring')
             import keyring
             self.secret_key = keyring.get_password(
                 keyring_name, self.access_key)
->>>>>>> 86c0e28e
 
         if ((self._access_key is None or self._secret_key is None) and
                 self.MetadataServiceSupport[self.name]):
