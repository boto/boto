--- conflicted
+++ resolved
@@ -142,20 +142,6 @@
             return self.get_list('DescribeDBInstances', params,
                              [('DBInstance', DBInstance)])
 
-<<<<<<< HEAD
-    def create_dbinstance(self, 
-                          id, 
-                          allocated_storage, 
-                          instance_class,
-                          master_username, 
-                          master_password, 
-                          port=3306,
-                          engine='MySQL5.1', 
-                          db_name=None, 
-                          param_group=None,
-                          security_groups=None, 
-                          availability_zone=None,
-=======
         except BotoServerError as error:
             if error.code == "DBInstanceNotFound":
                 # no dbinstnace found that matches our filters
@@ -166,12 +152,18 @@
                 # We did not handle the exception, so re-raise
                 raise
 
-
-    def create_dbinstance(self, id, allocated_storage, instance_class,
-                          master_username, master_password, port=3306,
-                          engine='MySQL5.1', db_name=None, param_group=None,
-                          security_groups=None, availability_zone=None,
->>>>>>> af0daac3
+    def create_dbinstance(self,
+                          id,
+                          allocated_storage,
+                          instance_class,
+                          master_username,
+                          master_password,
+                          port=3306,
+                          engine='MySQL5.1',
+                          db_name=None,
+                          param_group=None,
+                          security_groups=None,
+                          availability_zone=None,
                           preferred_maintenance_window=None,
                           backup_retention_period=None,
                           preferred_backup_window=None,
@@ -244,7 +236,7 @@
 
         :type master_username: str
         :param master_username: Name of master user for the DBInstance.
-                                
+
                                 * MySQL must be;
                                   - 1--16 alphanumeric characters
                                   - first character must be a letter
@@ -271,7 +263,7 @@
 
         :type port: int
         :param port: Port number on which database accepts connections.
-                     Valid values [1115-65535].  
+                     Valid values [1115-65535].
 
                      * MySQL defaults to 3306
 
@@ -288,7 +280,7 @@
                           be a reserved MySQL word.
 
                         * Oracle:
-                          The Oracle System ID (SID) of the created DB instances. 
+                          The Oracle System ID (SID) of the created DB instances.
                           Default is ORCL. Cannot be longer than 8 characters.
 
                         * SQL Server:
@@ -327,8 +319,8 @@
         :param multi_az: If True, specifies the DB Instance will be
                          deployed in multiple availability zones.
 
-                         For Microsoft SQL Server, must be set to false. You cannot set 
-                         the AvailabilityZone parameter if the MultiAZ parameter is 
+                         For Microsoft SQL Server, must be set to false. You cannot set
+                         the AvailabilityZone parameter if the MultiAZ parameter is
                          set to true.
 
         :type engine_version: str
@@ -347,12 +339,12 @@
                                            during the maintenance window.
                                            Default is True.
         :type character_set_name: str
-        :param character_set_name: For supported engines, indicates that the DB Instance 
+        :param character_set_name: For supported engines, indicates that the DB Instance
                                    should be associated with the specified CharacterSet.
-                          
+
         :type db_subnet_group_name: str
         :param db_subnet_group_name: A DB Subnet Group to associate with this DB Instance.
-                                     If there is no DB Subnet Group, then it is a non-VPC DB 
+                                     If there is no DB Subnet Group, then it is a non-VPC DB
                                      instance.
 
         :type license_model: str
@@ -366,7 +358,7 @@
                               All license types are not supported on all engines.
 
         :type option_group_name: str
-        :param option_group_name: Indicates that the DB Instance should be associated 
+        :param option_group_name: Indicates that the DB Instance should be associated
                                   with the specified option group.
 
         :rtype: :class:`boto.rds.dbinstance.DBInstance`
@@ -1011,24 +1003,24 @@
                                            auto_minor_version_upgrade=None):
         """
         Create a new DBInstance from a DB snapshot.
-    
+
         :type identifier: string
         :param identifier: The identifier for the DBSnapshot
-    
+
         :type instance_id: string
         :param instance_id: The source identifier for the RDS instance from
                               which the snapshot is created.
-    
+
         :type instance_class: str
         :param instance_class: The compute and memory capacity of the
                                DBInstance.  Valid values are:
                                db.m1.small | db.m1.large | db.m1.xlarge |
                                db.m2.2xlarge | db.m2.4xlarge
-    
+
         :type port: int
         :param port: Port number on which database accepts connections.
                      Valid values [1115-65535].  Defaults to 3306.
-    
+
         :type availability_zone: str
         :param availability_zone: Name of the availability zone to place
                                   DBInstance into.
@@ -1044,7 +1036,7 @@
                                            automatically to the Read Replica
                                            during the maintenance window.
                                            Default is the API default.
-    
+
         :rtype: :class:`boto.rds.dbinstance.DBInstance`
         :return: The newly created DBInstance
         """
