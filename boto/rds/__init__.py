--- conflicted
+++ resolved
@@ -79,11 +79,7 @@
 class RDSConnection(AWSQueryConnection):
 
     DefaultRegionName = 'us-east-1'
-<<<<<<< HEAD
     DefaultRegionEndpoint = 'rds.us-east-1.amazonaws.com'
-=======
-    DefaultRegionEndpoint = 'rds.amazonaws.com'
->>>>>>> 9aca2e03
     APIVersion = '2012-09-17'
 
     def __init__(self, aws_access_key_id=None, aws_secret_access_key=None,
