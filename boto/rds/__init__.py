# Copyright (c) 2009 Mitch Garnaat http://garnaat.org/
#
# Permission is hereby granted, free of charge, to any person obtaining a
# copy of this software and associated documentation files (the
# "Software"), to deal in the Software without restriction, including
# without limitation the rights to use, copy, modify, merge, publish, dis-
# tribute, sublicense, and/or sell copies of the Software, and to permit
# persons to whom the Software is furnished to do so, subject to the fol-
# lowing conditions:
#
# The above copyright notice and this permission notice shall be included
# in all copies or substantial portions of the Software.
#
# THE SOFTWARE IS PROVIDED "AS IS", WITHOUT WARRANTY OF ANY KIND, EXPRESS
# OR IMPLIED, INCLUDING BUT NOT LIMITED TO THE WARRANTIES OF MERCHANTABIL-
# ITY, FITNESS FOR A PARTICULAR PURPOSE AND NONINFRINGEMENT. IN NO EVENT
# SHALL THE AUTHOR BE LIABLE FOR ANY CLAIM, DAMAGES OR OTHER LIABILITY,
# WHETHER IN AN ACTION OF CONTRACT, TORT OR OTHERWISE, ARISING FROM,
# OUT OF OR IN CONNECTION WITH THE SOFTWARE OR THE USE OR OTHER DEALINGS
# IN THE SOFTWARE.
#

import boto.utils
import urllib
from boto.connection import AWSQueryConnection
from boto.rds.dbinstance import DBInstance
from boto.rds.dbsecuritygroup import DBSecurityGroup
from boto.rds.parametergroup import ParameterGroup
from boto.rds.dbsnapshot import DBSnapshot
from boto.rds.event import Event
from boto.rds.regioninfo import RDSRegionInfo


def regions():
    """
    Get all available regions for the RDS service.

    :rtype: list
    :return: A list of :class:`boto.rds.regioninfo.RDSRegionInfo`
    """
    return [RDSRegionInfo(name='us-east-1',
                          endpoint='rds.us-east-1.amazonaws.com'),
            RDSRegionInfo(name='eu-west-1',
                          endpoint='rds.eu-west-1.amazonaws.com'),
            RDSRegionInfo(name='us-west-1',
                          endpoint='rds.us-west-1.amazonaws.com'),
            RDSRegionInfo(name='us-west-2',
                          endpoint='rds.us-west-2.amazonaws.com'),
            RDSRegionInfo(name='sa-east-1',
                          endpoint='rds.sa-east-1.amazonaws.com'),
            RDSRegionInfo(name='ap-northeast-1',
                          endpoint='rds.ap-northeast-1.amazonaws.com'),
            RDSRegionInfo(name='ap-southeast-1',
                          endpoint='rds.ap-southeast-1.amazonaws.com')
            ]


def connect_to_region(region_name, **kw_params):
    """
    Given a valid region name, return a
    :class:`boto.ec2.connection.EC2Connection`.
    Any additional parameters after the region_name are passed on to
    the connect method of the region object.

    :type: str
    :param region_name: The name of the region to connect to.

    :rtype: :class:`boto.ec2.connection.EC2Connection` or ``None``
    :return: A connection to the given region, or None if an invalid region
             name is given
    """
    for region in regions():
        if region.name == region_name:
            return region.connect(**kw_params)
    return None

#boto.set_stream_logger('rds')


class RDSConnection(AWSQueryConnection):

    DefaultRegionName = 'us-east-1'
    DefaultRegionEndpoint = 'rds.us-east-1.amazonaws.com'
    APIVersion = '2011-04-01'

    def __init__(self, aws_access_key_id=None, aws_secret_access_key=None,
                 is_secure=True, port=None, proxy=None, proxy_port=None,
                 proxy_user=None, proxy_pass=None, debug=0,
                 https_connection_factory=None, region=None, path='/',
                 security_token=None):
        if not region:
            region = RDSRegionInfo(self, self.DefaultRegionName,
                                   self.DefaultRegionEndpoint)
        self.region = region
        AWSQueryConnection.__init__(self, aws_access_key_id,
                                    aws_secret_access_key,
                                    is_secure, port, proxy, proxy_port,
                                    proxy_user, proxy_pass,
                                    self.region.endpoint, debug,
                                    https_connection_factory, path,
                                    security_token)

    def _required_auth_capability(self):
        return ['rds']

    # DB Instance methods

    def get_all_dbinstances(self, instance_id=None, max_records=None,
                            marker=None):
        """
        Retrieve all the DBInstances in your account.

        :type instance_id: str
        :param instance_id: DB Instance identifier.  If supplied, only
                            information this instance will be returned.
                            Otherwise, info about all DB Instances will
                            be returned.

        :type max_records: int
        :param max_records: The maximum number of records to be returned.
                            If more results are available, a MoreToken will
                            be returned in the response that can be used to
                            retrieve additional records.  Default is 100.

        :type marker: str
        :param marker: The marker provided by a previous request.

        :rtype: list
        :return: A list of :class:`boto.rds.dbinstance.DBInstance`
        """
        params = {}
        if instance_id:
            params['DBInstanceIdentifier'] = instance_id
        if max_records:
            params['MaxRecords'] = max_records
        if marker:
            params['Marker'] = marker
        return self.get_list('DescribeDBInstances', params,
                             [('DBInstance', DBInstance)])

    def create_dbinstance(self, 
                          id, 
                          allocated_storage, 
                          instance_class,
                          master_username, 
                          master_password, 
                          port=3306,
                          engine='MySQL5.1', 
                          db_name=None, 
                          param_group=None,
                          security_groups=None, 
                          availability_zone=None,
                          preferred_maintenance_window=None,
                          backup_retention_period=None,
                          preferred_backup_window=None,
                          multi_az=False,
                          engine_version=None,
                          auto_minor_version_upgrade=True,
                          character_set_name = None,
                          db_subnet_group_name = None,
                          license_model = None,
                          option_group_name = None,
                          ):
        # API version: 2012-04-23
        # Parameter notes:
        # =================
        # id should be db_instance_identifier according to API docs but has been left
        # id for backwards compatibility
        #
        # security_groups should be db_security_groups according to API docs but has been left
        # security_groups for backwards compatibility
        #
        # master_password should be master_user_password according to API docs but has been left
        # master_password for backwards compatibility
        #
        # instance_class should be db_instance_class according to API docs but has been left
        # instance_class for backwards compatibility
        """
        Create a new DBInstance.

        :type id: str
        :param id: Unique identifier for the new instance.
                   Must contain 1-63 alphanumeric characters.
                   First character must be a letter.
                   May not end with a hyphen or contain two consecutive hyphens

        :type allocated_storage: int
        :param allocated_storage: Initially allocated storage size, in GBs.
                                  Valid values are depending on the engine value.

                                  * MySQL = 5--1024
                                  * oracle-se1 = 10--1024
                                  * oracle-se = 10--1024
                                  * oracle-ee = 10--1024
                                  * sqlserver-ee = 200--1024
                                  * sqlserver-se = 200--1024
                                  * sqlserver-ex = 30--1024
                                  * sqlserver-web = 30--1024

        :type instance_class: str
        :param instance_class: The compute and memory capacity of
                               the DBInstance. Valid values are:

                               * db.m1.small
                               * db.m1.large
                               * db.m1.xlarge
                               * db.m2.xlarge
                               * db.m2.2xlarge
                               * db.m2.4xlarge

        :type engine: str
        :param engine: Name of database engine. Defaults to MySQL but can be;

                       * MySQL
                       * oracle-se1
                       * oracle-se
                       * oracle-ee
                       * sqlserver-ee
                       * sqlserver-se
                       * sqlserver-ex
                       * sqlserver-web

        :type master_username: str
        :param master_username: Name of master user for the DBInstance.
                                
                                * MySQL must be;
                                  - 1--16 alphanumeric characters
                                  - first character must be a letter
                                  - cannot be a reserved MySQL word

                                * Oracle must be:
                                  - 1--30 alphanumeric characters
                                  - first character must be a letter
                                  - cannot be a reserved Oracle word

                                * SQL Server must be:
                                  - 1--128 alphanumeric characters
                                  - first character must be a letter
                                  - cannot be a reserver SQL Server word

        :type master_password: str
        :param master_password: Password of master user for the DBInstance.

                                * MySQL must be 8--41 alphanumeric characters

                                * Oracle must be 8--30 alphanumeric characters

                                * SQL Server must be 8--128 alphanumeric characters.

        :type port: int
        :param port: Port number on which database accepts connections.
                     Valid values [1115-65535].  

                     * MySQL defaults to 3306

                     * Oracle defaults to 1521

                     * SQL Server defaults to 1433 and _cannot_ be 1434 or 3389

        :type db_name: str
        :param db_name: * MySQL:
                          Name of a database to create when the DBInstance
                          is created. Default is to create no databases.

                          Must contain 1--64 alphanumeric characters and cannot
                          be a reserved MySQL word.

                        * Oracle:
                          The Oracle System ID (SID) of the created DB instances. 
                          Default is ORCL. Cannot be longer than 8 characters.

                        * SQL Server:
                          Not applicable and must be None.

        :type param_group: str
        :param param_group: Name of DBParameterGroup to associate with
                            this DBInstance.  If no groups are specified
                            no parameter groups will be used.

        :type security_groups: list of str or list of DBSecurityGroup objects
        :param security_groups: List of names of DBSecurityGroup to
            authorize on this DBInstance.

        :type availability_zone: str
        :param availability_zone: Name of the availability zone to place
                                  DBInstance into.

        :type preferred_maintenance_window: str
        :param preferred_maintenance_window: The weekly time range (in UTC)
                                             during which maintenance can occur.
                                             Default is Sun:05:00-Sun:09:00

        :type backup_retention_period: int
        :param backup_retention_period: The number of days for which automated
                                        backups are retained.  Setting this to
                                        zero disables automated backups.

        :type preferred_backup_window: str
        :param preferred_backup_window: The daily time range during which
                                        automated backups are created (if
                                        enabled).  Must be in h24:mi-hh24:mi
                                        format (UTC).

        :type multi_az: bool
        :param multi_az: If True, specifies the DB Instance will be
                         deployed in multiple availability zones.

                         For Microsoft SQL Server, must be set to false. You cannot set 
                         the AvailabilityZone parameter if the MultiAZ parameter is 
                         set to true.

        :type engine_version: str
        :param engine_version: The version number of the database engine to use.

                               * MySQL format example: 5.1.42

                               * Oracle format example: 11.2.0.2.v2

                               * SQL Server format example: 10.50.2789.0.v1

        :type auto_minor_version_upgrade: bool
        :param auto_minor_version_upgrade: Indicates that minor engine
                                           upgrades will be applied
                                           automatically to the Read Replica
                                           during the maintenance window.
                                           Default is True.
        :type character_set_name: str
        :param character_set_name: For supported engines, indicates that the DB Instance 
                                   should be associated with the specified CharacterSet.
                          
        :type db_subnet_group_name: str
        :param db_subnet_group_name: A DB Subnet Group to associate with this DB Instance.
                                     If there is no DB Subnet Group, then it is a non-VPC DB 
                                     instance.

        :type license_model: str
        :param license_model: License model information for this DB Instance.

                              Valid values are;
                              - license-included
                              - bring-your-own-license
                              - general-public-license

                              All license types are not supported on all engines.

        :type option_group_name: str
        :param option_group_name: Indicates that the DB Instance should be associated 
                                  with the specified option group.

        :rtype: :class:`boto.rds.dbinstance.DBInstance`
        :return: The new db instance.
        """
        # boto argument alignment with AWS API parameter names:
        # =====================================================
        # arg => AWS parameter
        # allocated_storage => AllocatedStorage
        # auto_minor_version_update => AutoMinorVersionUpgrade
        # availability_zone => AvailabilityZone
        # backup_retention_period => BackupRetentionPeriod
        # character_set_name => CharacterSetName
        # db_instance_class => DBInstanceClass
        # db_instance_identifier => DBInstanceIdentifier
        # db_name => DBName
        # db_parameter_group_name => DBParameterGroupName
        # db_security_groups => DBSecurityGroups.member.N
        # db_subnet_group_name => DBSubnetGroupName
        # engine => Engine
        # engine_version => EngineVersion
        # license_model => LicenseModel
        # master_username => MasterUsername
        # master_user_password => MasterUserPassword
        # multi_az => MultiAZ
        # option_group_name => OptionGroupName
        # port => Port
        # preferred_backup_window => PreferredBackupWindow
        # preferred_maintenance_window => PreferredMaintenanceWindow
        params = {
                  'AllocatedStorage': allocated_storage,
                  'AutoMinorVersionUpgrade': str(auto_minor_version_upgrade).lower() if auto_minor_version_upgrade else None,
                  'AvailabilityZone': availability_zone,
                  'BackupRetentionPeriod': backup_retention_period,
                  'CharacterSetName': character_set_name,
                  'DBInstanceClass': instance_class,
                  'DBInstanceIdentifier': id,
                  'DBName': db_name,
                  'DBParameterGroupName': param_group,
                  'DBSubnetGroupName': db_subnet_group_name,
                  'Engine': engine,
                  'EngineVersion': engine_version,
                  'LicenseModel': license_model,
                  'MasterUsername': master_username,
                  'MasterUserPassword': master_password,
                  'MultiAZ': str(multi_az).lower() if multi_az else None,
                  'OptionGroupName': option_group_name,
                  'Port': port,
<<<<<<< HEAD
                  'MultiAZ': str(multi_az).lower(),
                  'AutoMinorVersionUpgrade':
                      str(auto_minor_version_upgrade).lower()}
        if db_name:
            params['DBName'] = db_name
        if param_group:
            params['DBParameterGroupName'] = (param_group.name
                                              if isinstance(param_group, ParameterGroup)
                                              else param_group)
=======
                  'PreferredBackupWindow': preferred_backup_window,
                  'PreferredMaintenanceWindow': preferred_maintenance_window,
                  }
>>>>>>> 578ac58d
        if security_groups:
            l = []
            for group in security_groups:
                if isinstance(group, DBSecurityGroup):
                    l.append(group.name)
                else:
                    l.append(group)
            self.build_list_params(params, l, 'DBSecurityGroups.member')

        # Remove any params set to None
        for k, v in params.items():
          if not v: del(params[k])

        return self.get_object('CreateDBInstance', params, DBInstance)

    def create_dbinstance_read_replica(self, id, source_id,
                                       instance_class=None,
                                       port=3306,
                                       availability_zone=None,
                                       auto_minor_version_upgrade=None):
        """
        Create a new DBInstance Read Replica.

        :type id: str
        :param id: Unique identifier for the new instance.
                   Must contain 1-63 alphanumeric characters.
                   First character must be a letter.
                   May not end with a hyphen or contain two consecutive hyphens

        :type source_id: str
        :param source_id: Unique identifier for the DB Instance for which this
                          DB Instance will act as a Read Replica.

        :type instance_class: str
        :param instance_class: The compute and memory capacity of the
                               DBInstance.  Default is to inherit from
                               the source DB Instance.

                               Valid values are:

                               * db.m1.small
                               * db.m1.large
                               * db.m1.xlarge
                               * db.m2.xlarge
                               * db.m2.2xlarge
                               * db.m2.4xlarge

        :type port: int
        :param port: Port number on which database accepts connections.
                     Default is to inherit from source DB Instance.
                     Valid values [1115-65535].  Defaults to 3306.

        :type availability_zone: str
        :param availability_zone: Name of the availability zone to place
                                  DBInstance into.

        :type auto_minor_version_upgrade: bool
        :param auto_minor_version_upgrade: Indicates that minor engine
                                           upgrades will be applied
                                           automatically to the Read Replica
                                           during the maintenance window.
                                           Default is to inherit this value
                                           from the source DB Instance.

        :rtype: :class:`boto.rds.dbinstance.DBInstance`
        :return: The new db instance.
        """
        params = {'DBInstanceIdentifier': id,
                  'SourceDBInstanceIdentifier': source_id}
        if instance_class:
            params['DBInstanceClass'] = instance_class
        if port:
            params['Port'] = port
        if availability_zone:
            params['AvailabilityZone'] = availability_zone
        if auto_minor_version_upgrade is not None:
            if auto_minor_version_upgrade is True:
                params['AutoMinorVersionUpgrade'] = 'true'
            else:
                params['AutoMinorVersionUpgrade'] = 'false'

        return self.get_object('CreateDBInstanceReadReplica',
                               params, DBInstance)

    def modify_dbinstance(self, id, param_group=None, security_groups=None,
                          preferred_maintenance_window=None,
                          master_password=None, allocated_storage=None,
                          instance_class=None,
                          backup_retention_period=None,
                          preferred_backup_window=None,
                          multi_az=False,
                          apply_immediately=False):
        """
        Modify an existing DBInstance.

        :type id: str
        :param id: Unique identifier for the new instance.

        :type security_groups: list of str or list of DBSecurityGroup objects
        :param security_groups: List of names of DBSecurityGroup to authorize on
                                this DBInstance.

        :type preferred_maintenance_window: str
        :param preferred_maintenance_window: The weekly time range (in UTC)
                                             during which maintenance can
                                             occur.
                                             Default is Sun:05:00-Sun:09:00

        :type master_password: str
        :param master_password: Password of master user for the DBInstance.
                                Must be 4-15 alphanumeric characters.

        :type allocated_storage: int
        :param allocated_storage: The new allocated storage size, in GBs.
                                  Valid values are [5-1024]

        :type instance_class: str
        :param instance_class: The compute and memory capacity of the
                               DBInstance.  Changes will be applied at
                               next maintenance window unless
                               apply_immediately is True.

                               Valid values are:

                               * db.m1.small
                               * db.m1.large
                               * db.m1.xlarge
                               * db.m2.xlarge
                               * db.m2.2xlarge
                               * db.m2.4xlarge

        :type apply_immediately: bool
        :param apply_immediately: If true, the modifications will be applied
                                  as soon as possible rather than waiting for
                                  the next preferred maintenance window.

        :type backup_retention_period: int
        :param backup_retention_period: The number of days for which automated
                                        backups are retained.  Setting this to
                                        zero disables automated backups.

        :type preferred_backup_window: str
        :param preferred_backup_window: The daily time range during which
                                        automated backups are created (if
                                        enabled).  Must be in h24:mi-hh24:mi
                                        format (UTC).

        :type multi_az: bool
        :param multi_az: If True, specifies the DB Instance will be
                         deployed in multiple availability zones.

        :rtype: :class:`boto.rds.dbinstance.DBInstance`
        :return: The modified db instance.
        """
        params = {'DBInstanceIdentifier': id}
        if param_group:
            params['DBParameterGroupName'] = (param_group.name
                                              if isinstance(param_group, ParameterGroup)
                                              else param_group)
        if security_groups:
            l = []
            for group in security_groups:
                if isinstance(group, DBSecurityGroup):
                    l.append(group.name)
                else:
                    l.append(group)
            self.build_list_params(params, l, 'DBSecurityGroups.member')
        if preferred_maintenance_window:
            params['PreferredMaintenanceWindow'] = preferred_maintenance_window
        if master_password:
            params['MasterUserPassword'] = master_password
        if allocated_storage:
            params['AllocatedStorage'] = allocated_storage
        if instance_class:
            params['DBInstanceClass'] = instance_class
        if backup_retention_period is not None:
            params['BackupRetentionPeriod'] = backup_retention_period
        if preferred_backup_window:
            params['PreferredBackupWindow'] = preferred_backup_window
        if multi_az:
            params['MultiAZ'] = 'true'
        if apply_immediately:
            params['ApplyImmediately'] = 'true'

        return self.get_object('ModifyDBInstance', params, DBInstance)

    def delete_dbinstance(self, id, skip_final_snapshot=False,
                          final_snapshot_id=''):
        """
        Delete an existing DBInstance.

        :type id: str
        :param id: Unique identifier for the new instance.

        :type skip_final_snapshot: bool
        :param skip_final_snapshot: This parameter determines whether a final
                                    db snapshot is created before the instance
                                    is deleted.  If True, no snapshot
                                    is created.  If False, a snapshot
                                    is created before deleting the instance.

        :type final_snapshot_id: str
        :param final_snapshot_id: If a final snapshot is requested, this
                                  is the identifier used for that snapshot.

        :rtype: :class:`boto.rds.dbinstance.DBInstance`
        :return: The deleted db instance.
        """
        params = {'DBInstanceIdentifier': id}
        if skip_final_snapshot:
            params['SkipFinalSnapshot'] = 'true'
        else:
            params['SkipFinalSnapshot'] = 'false'
            params['FinalDBSnapshotIdentifier'] = final_snapshot_id
        return self.get_object('DeleteDBInstance', params, DBInstance)

    def reboot_dbinstance(self, id):
        """
        Reboot DBInstance.

        :type id: str
        :param id: Unique identifier of the instance.

        :rtype: :class:`boto.rds.dbinstance.DBInstance`
        :return: The rebooting db instance.
        """
        params = {'DBInstanceIdentifier': id}
        return self.get_object('RebootDBInstance', params, DBInstance)

    # DBParameterGroup methods

    def get_all_dbparameter_groups(self, groupname=None, max_records=None,
                                  marker=None):
        """
        Get all parameter groups associated with your account in a region.

        :type groupname: str
        :param groupname: The name of the DBParameter group to retrieve.
                          If not provided, all DBParameter groups will be returned.

        :type max_records: int
        :param max_records: The maximum number of records to be returned.
                            If more results are available, a MoreToken will
                            be returned in the response that can be used to
                            retrieve additional records.  Default is 100.

        :type marker: str
        :param marker: The marker provided by a previous request.

        :rtype: list
        :return: A list of :class:`boto.ec2.parametergroup.ParameterGroup`
        """
        params = {}
        if groupname:
            params['DBParameterGroupName'] = groupname
        if max_records:
            params['MaxRecords'] = max_records
        if marker:
            params['Marker'] = marker
        return self.get_list('DescribeDBParameterGroups', params,
                             [('DBParameterGroup', ParameterGroup)])

    def get_all_dbparameters(self, groupname, source=None,
                             max_records=None, marker=None):
        """
        Get all parameters associated with a ParameterGroup

        :type groupname: str
        :param groupname: The name of the DBParameter group to retrieve.

        :type source: str
        :param source: Specifies which parameters to return.
                       If not specified, all parameters will be returned.
                       Valid values are: user|system|engine-default

        :type max_records: int
        :param max_records: The maximum number of records to be returned.
                            If more results are available, a MoreToken will
                            be returned in the response that can be used to
                            retrieve additional records.  Default is 100.

        :type marker: str
        :param marker: The marker provided by a previous request.

        :rtype: :class:`boto.ec2.parametergroup.ParameterGroup`
        :return: The ParameterGroup
        """
        params = {'DBParameterGroupName': groupname}
        if source:
            params['Source'] = source
        if max_records:
            params['MaxRecords'] = max_records
        if marker:
            params['Marker'] = marker
        pg = self.get_object('DescribeDBParameters', params, ParameterGroup)
        pg.name = groupname
        return pg

    def create_parameter_group(self, name, engine='MySQL5.1', description=''):
        """
        Create a new dbparameter group for your account.

        :type name: string
        :param name: The name of the new dbparameter group

        :type engine: str
        :param engine: Name of database engine.

        :type description: string
        :param description: The description of the new security group

        :rtype: :class:`boto.rds.dbsecuritygroup.DBSecurityGroup`
        :return: The newly created DBSecurityGroup
        """
        params = {'DBParameterGroupName': name,
                  'DBParameterGroupFamily': engine,
                  'Description': description}
        return self.get_object('CreateDBParameterGroup', params, ParameterGroup)

    def modify_parameter_group(self, name, parameters=None):
        """
        Modify a parameter group for your account.

        :type name: string
        :param name: The name of the new parameter group

        :type parameters: list of :class:`boto.rds.parametergroup.Parameter`
        :param parameters: The new parameters

        :rtype: :class:`boto.rds.parametergroup.ParameterGroup`
        :return: The newly created ParameterGroup
        """
        params = {'DBParameterGroupName': name}
        for i in range(0, len(parameters)):
            parameter = parameters[i]
            parameter.merge(params, i+1)
        return self.get_list('ModifyDBParameterGroup', params,
                             ParameterGroup, verb='POST')

    def reset_parameter_group(self, name, reset_all_params=False,
                              parameters=None):
        """
        Resets some or all of the parameters of a ParameterGroup to the
        default value

        :type key_name: string
        :param key_name: The name of the ParameterGroup to reset

        :type parameters: list of :class:`boto.rds.parametergroup.Parameter`
        :param parameters: The parameters to reset.  If not supplied,
                           all parameters will be reset.
        """
        params = {'DBParameterGroupName': name}
        if reset_all_params:
            params['ResetAllParameters'] = 'true'
        else:
            params['ResetAllParameters'] = 'false'
            for i in range(0, len(parameters)):
                parameter = parameters[i]
                parameter.merge(params, i+1)
        return self.get_status('ResetDBParameterGroup', params)

    def delete_parameter_group(self, name):
        """
        Delete a DBSecurityGroup from your account.

        :type key_name: string
        :param key_name: The name of the DBSecurityGroup to delete
        """
        params = {'DBParameterGroupName': name}
        return self.get_status('DeleteDBParameterGroup', params)

    # DBSecurityGroup methods

    def get_all_dbsecurity_groups(self, groupname=None, max_records=None,
                                  marker=None):
        """
        Get all security groups associated with your account in a region.

        :type groupnames: list
        :param groupnames: A list of the names of security groups to retrieve.
                           If not provided, all security groups will
                           be returned.

        :type max_records: int
        :param max_records: The maximum number of records to be returned.
                            If more results are available, a MoreToken will
                            be returned in the response that can be used to
                            retrieve additional records.  Default is 100.

        :type marker: str
        :param marker: The marker provided by a previous request.

        :rtype: list
        :return: A list of :class:`boto.rds.dbsecuritygroup.DBSecurityGroup`
        """
        params = {}
        if groupname:
            params['DBSecurityGroupName'] = groupname
        if max_records:
            params['MaxRecords'] = max_records
        if marker:
            params['Marker'] = marker
        return self.get_list('DescribeDBSecurityGroups', params,
                             [('DBSecurityGroup', DBSecurityGroup)])

    def create_dbsecurity_group(self, name, description=None):
        """
        Create a new security group for your account.
        This will create the security group within the region you
        are currently connected to.

        :type name: string
        :param name: The name of the new security group

        :type description: string
        :param description: The description of the new security group

        :rtype: :class:`boto.rds.dbsecuritygroup.DBSecurityGroup`
        :return: The newly created DBSecurityGroup
        """
        params = {'DBSecurityGroupName': name}
        if description:
            params['DBSecurityGroupDescription'] = description
        group = self.get_object('CreateDBSecurityGroup', params,
                                DBSecurityGroup)
        group.name = name
        group.description = description
        return group

    def delete_dbsecurity_group(self, name):
        """
        Delete a DBSecurityGroup from your account.

        :type key_name: string
        :param key_name: The name of the DBSecurityGroup to delete
        """
        params = {'DBSecurityGroupName': name}
        return self.get_status('DeleteDBSecurityGroup', params)

    def authorize_dbsecurity_group(self, group_name, cidr_ip=None,
                                   ec2_security_group_name=None,
                                   ec2_security_group_owner_id=None):
        """
        Add a new rule to an existing security group.
        You need to pass in either src_security_group_name and
        src_security_group_owner_id OR a CIDR block but not both.

        :type group_name: string
        :param group_name: The name of the security group you are adding
                           the rule to.

        :type ec2_security_group_name: string
        :param ec2_security_group_name: The name of the EC2 security group
                                        you are granting access to.

        :type ec2_security_group_owner_id: string
        :param ec2_security_group_owner_id: The ID of the owner of the EC2
                                            security group you are granting
                                            access to.

        :type cidr_ip: string
        :param cidr_ip: The CIDR block you are providing access to.
                        See http://en.wikipedia.org/wiki/Classless_Inter-Domain_Routing

        :rtype: bool
        :return: True if successful.
        """
        params = {'DBSecurityGroupName': group_name}
        if ec2_security_group_name:
            params['EC2SecurityGroupName'] = ec2_security_group_name
        if ec2_security_group_owner_id:
            params['EC2SecurityGroupOwnerId'] = ec2_security_group_owner_id
        if cidr_ip:
            params['CIDRIP'] = urllib.quote(cidr_ip)
        return self.get_object('AuthorizeDBSecurityGroupIngress', params,
                               DBSecurityGroup)

    def revoke_dbsecurity_group(self, group_name, ec2_security_group_name=None,
                                ec2_security_group_owner_id=None, cidr_ip=None):
        """
        Remove an existing rule from an existing security group.
        You need to pass in either ec2_security_group_name and
        ec2_security_group_owner_id OR a CIDR block.

        :type group_name: string
        :param group_name: The name of the security group you are removing
                           the rule from.

        :type ec2_security_group_name: string
        :param ec2_security_group_name: The name of the EC2 security group
                                        from which you are removing access.

        :type ec2_security_group_owner_id: string
        :param ec2_security_group_owner_id: The ID of the owner of the EC2
                                            security from which you are
                                            removing access.

        :type cidr_ip: string
        :param cidr_ip: The CIDR block from which you are removing access.
                        See http://en.wikipedia.org/wiki/Classless_Inter-Domain_Routing

        :rtype: bool
        :return: True if successful.
        """
        params = {'DBSecurityGroupName': group_name}
        if ec2_security_group_name:
            params['EC2SecurityGroupName'] = ec2_security_group_name
        if ec2_security_group_owner_id:
            params['EC2SecurityGroupOwnerId'] = ec2_security_group_owner_id
        if cidr_ip:
            params['CIDRIP'] = cidr_ip
        return self.get_object('RevokeDBSecurityGroupIngress', params,
                               DBSecurityGroup)

    # For backwards compatibility.  This method was improperly named
    # in previous versions.  I have renamed it to match the others.
    revoke_security_group = revoke_dbsecurity_group

    # DBSnapshot methods

    def get_all_dbsnapshots(self, snapshot_id=None, instance_id=None,
                            max_records=None, marker=None):
        """
        Get information about DB Snapshots.

        :type snapshot_id: str
        :param snapshot_id: The unique identifier of an RDS snapshot.
                            If not provided, all RDS snapshots will be returned.

        :type instance_id: str
        :param instance_id: The identifier of a DBInstance.  If provided,
                            only the DBSnapshots related to that instance will
                            be returned.
                            If not provided, all RDS snapshots will be returned.

        :type max_records: int
        :param max_records: The maximum number of records to be returned.
                            If more results are available, a MoreToken will
                            be returned in the response that can be used to
                            retrieve additional records.  Default is 100.

        :type marker: str
        :param marker: The marker provided by a previous request.

        :rtype: list
        :return: A list of :class:`boto.rds.dbsnapshot.DBSnapshot`
        """
        params = {}
        if snapshot_id:
            params['DBSnapshotIdentifier'] = snapshot_id
        if instance_id:
            params['DBInstanceIdentifier'] = instance_id
        if max_records:
            params['MaxRecords'] = max_records
        if marker:
            params['Marker'] = marker
        return self.get_list('DescribeDBSnapshots', params,
                             [('DBSnapshot', DBSnapshot)])

    def create_dbsnapshot(self, snapshot_id, dbinstance_id):
        """
        Create a new DB snapshot.

        :type snapshot_id: string
        :param snapshot_id: The identifier for the DBSnapshot

        :type dbinstance_id: string
        :param dbinstance_id: The source identifier for the RDS instance from
                              which the snapshot is created.

        :rtype: :class:`boto.rds.dbsnapshot.DBSnapshot`
        :return: The newly created DBSnapshot
        """
        params = {'DBSnapshotIdentifier': snapshot_id,
                  'DBInstanceIdentifier': dbinstance_id}
        return self.get_object('CreateDBSnapshot', params, DBSnapshot)

    def delete_dbsnapshot(self, identifier):
        """
        Delete a DBSnapshot

        :type identifier: string
        :param identifier: The identifier of the DBSnapshot to delete
        """
        params = {'DBSnapshotIdentifier': identifier}
        return self.get_object('DeleteDBSnapshot', params, DBSnapshot)

    def restore_dbinstance_from_dbsnapshot(self, identifier, instance_id,
                                           instance_class, port=None,
                                           availability_zone=None,
                                           multi_az=None,
                                           auto_minor_version_upgrade=None):
        """
        Create a new DBInstance from a DB snapshot.

        :type identifier: string
        :param identifier: The identifier for the DBSnapshot

        :type instance_id: string
        :param instance_id: The source identifier for the RDS instance from
                              which the snapshot is created.

        :type instance_class: str
        :param instance_class: The compute and memory capacity of the
                               DBInstance.  Valid values are:
                               db.m1.small | db.m1.large | db.m1.xlarge |
                               db.m2.2xlarge | db.m2.4xlarge

        :type port: int
        :param port: Port number on which database accepts connections.
                     Valid values [1115-65535].  Defaults to 3306.

        :type availability_zone: str
        :param availability_zone: Name of the availability zone to place
                                  DBInstance into.

        :type multi_az: bool
        :param multi_az: If True, specifies the DB Instance will be
                         deployed in multiple availability zones.
                         Default is the API default.

        :type auto_minor_version_upgrade: bool
        :param auto_minor_version_upgrade: Indicates that minor engine
                                           upgrades will be applied
                                           automatically to the Read Replica
                                           during the maintenance window.
                                           Default is the API default.

        :rtype: :class:`boto.rds.dbinstance.DBInstance`
        :return: The newly created DBInstance
        """
        params = {'DBSnapshotIdentifier': identifier,
                  'DBInstanceIdentifier': instance_id,
                  'DBInstanceClass': instance_class}
        if port:
            params['Port'] = port
        if availability_zone:
            params['AvailabilityZone'] = availability_zone
        if multi_az is not None:
            params['MultiAZ'] = str(multi_az).lower()
        if auto_minor_version_upgrade is not None:
            params['AutoMinorVersionUpgrade'] = str(auto_minor_version_upgrade).lower()
        return self.get_object('RestoreDBInstanceFromDBSnapshot',
                               params, DBInstance)

    def restore_dbinstance_from_point_in_time(self, source_instance_id,
                                              target_instance_id,
                                              use_latest=False,
                                              restore_time=None,
                                              dbinstance_class=None,
                                              port=None,
                                              availability_zone=None):

        """
        Create a new DBInstance from a point in time.

        :type source_instance_id: string
        :param source_instance_id: The identifier for the source DBInstance.

        :type target_instance_id: string
        :param target_instance_id: The identifier of the new DBInstance.

        :type use_latest: bool
        :param use_latest: If True, the latest snapshot availabile will
                           be used.

        :type restore_time: datetime
        :param restore_time: The date and time to restore from.  Only
                             used if use_latest is False.

        :type instance_class: str
        :param instance_class: The compute and memory capacity of the
                               DBInstance.  Valid values are:
                               db.m1.small | db.m1.large | db.m1.xlarge |
                               db.m2.2xlarge | db.m2.4xlarge

        :type port: int
        :param port: Port number on which database accepts connections.
                     Valid values [1115-65535].  Defaults to 3306.

        :type availability_zone: str
        :param availability_zone: Name of the availability zone to place
                                  DBInstance into.

        :rtype: :class:`boto.rds.dbinstance.DBInstance`
        :return: The newly created DBInstance
        """
        params = {'SourceDBInstanceIdentifier': source_instance_id,
                  'TargetDBInstanceIdentifier': target_instance_id}
        if use_latest:
            params['UseLatestRestorableTime'] = 'true'
        elif restore_time:
            params['RestoreTime'] = restore_time.isoformat()
        if dbinstance_class:
            params['DBInstanceClass'] = dbinstance_class
        if port:
            params['Port'] = port
        if availability_zone:
            params['AvailabilityZone'] = availability_zone
        return self.get_object('RestoreDBInstanceToPointInTime',
                               params, DBInstance)

    # Events

    def get_all_events(self, source_identifier=None, source_type=None,
                       start_time=None, end_time=None,
                       max_records=None, marker=None):
        """
        Get information about events related to your DBInstances,
        DBSecurityGroups and DBParameterGroups.

        :type source_identifier: str
        :param source_identifier: If supplied, the events returned will be
                                  limited to those that apply to the identified
                                  source.  The value of this parameter depends
                                  on the value of source_type.  If neither
                                  parameter is specified, all events in the time
                                  span will be returned.

        :type source_type: str
        :param source_type: Specifies how the source_identifier should
                            be interpreted.  Valid values are:
                            b-instance | db-security-group |
                            db-parameter-group | db-snapshot

        :type start_time: datetime
        :param start_time: The beginning of the time interval for events.
                           If not supplied, all available events will
                           be returned.

        :type end_time: datetime
        :param end_time: The ending of the time interval for events.
                         If not supplied, all available events will
                         be returned.

        :type max_records: int
        :param max_records: The maximum number of records to be returned.
                            If more results are available, a MoreToken will
                            be returned in the response that can be used to
                            retrieve additional records.  Default is 100.

        :type marker: str
        :param marker: The marker provided by a previous request.

        :rtype: list
        :return: A list of class:`boto.rds.event.Event`
        """
        params = {}
        if source_identifier and source_type:
            params['SourceIdentifier'] = source_identifier
            params['SourceType'] = source_type
        if start_time:
            params['StartTime'] = start_time.isoformat()
        if end_time:
            params['EndTime'] = end_time.isoformat()
        if max_records:
            params['MaxRecords'] = max_records
        if marker:
            params['Marker'] = marker
        return self.get_list('DescribeEvents', params, [('Event', Event)])<|MERGE_RESOLUTION|>--- conflicted
+++ resolved
@@ -138,17 +138,17 @@
         return self.get_list('DescribeDBInstances', params,
                              [('DBInstance', DBInstance)])
 
-    def create_dbinstance(self, 
-                          id, 
-                          allocated_storage, 
+    def create_dbinstance(self,
+                          id,
+                          allocated_storage,
                           instance_class,
-                          master_username, 
-                          master_password, 
+                          master_username,
+                          master_password,
                           port=3306,
-                          engine='MySQL5.1', 
-                          db_name=None, 
+                          engine='MySQL5.1',
+                          db_name=None,
                           param_group=None,
-                          security_groups=None, 
+                          security_groups=None,
                           availability_zone=None,
                           preferred_maintenance_window=None,
                           backup_retention_period=None,
@@ -222,7 +222,7 @@
 
         :type master_username: str
         :param master_username: Name of master user for the DBInstance.
-                                
+
                                 * MySQL must be;
                                   - 1--16 alphanumeric characters
                                   - first character must be a letter
@@ -249,7 +249,7 @@
 
         :type port: int
         :param port: Port number on which database accepts connections.
-                     Valid values [1115-65535].  
+                     Valid values [1115-65535].
 
                      * MySQL defaults to 3306
 
@@ -266,7 +266,7 @@
                           be a reserved MySQL word.
 
                         * Oracle:
-                          The Oracle System ID (SID) of the created DB instances. 
+                          The Oracle System ID (SID) of the created DB instances.
                           Default is ORCL. Cannot be longer than 8 characters.
 
                         * SQL Server:
@@ -305,8 +305,8 @@
         :param multi_az: If True, specifies the DB Instance will be
                          deployed in multiple availability zones.
 
-                         For Microsoft SQL Server, must be set to false. You cannot set 
-                         the AvailabilityZone parameter if the MultiAZ parameter is 
+                         For Microsoft SQL Server, must be set to false. You cannot set
+                         the AvailabilityZone parameter if the MultiAZ parameter is
                          set to true.
 
         :type engine_version: str
@@ -325,12 +325,12 @@
                                            during the maintenance window.
                                            Default is True.
         :type character_set_name: str
-        :param character_set_name: For supported engines, indicates that the DB Instance 
+        :param character_set_name: For supported engines, indicates that the DB Instance
                                    should be associated with the specified CharacterSet.
-                          
+
         :type db_subnet_group_name: str
         :param db_subnet_group_name: A DB Subnet Group to associate with this DB Instance.
-                                     If there is no DB Subnet Group, then it is a non-VPC DB 
+                                     If there is no DB Subnet Group, then it is a non-VPC DB
                                      instance.
 
         :type license_model: str
@@ -344,7 +344,7 @@
                               All license types are not supported on all engines.
 
         :type option_group_name: str
-        :param option_group_name: Indicates that the DB Instance should be associated 
+        :param option_group_name: Indicates that the DB Instance should be associated
                                   with the specified option group.
 
         :rtype: :class:`boto.rds.dbinstance.DBInstance`
@@ -383,7 +383,9 @@
                   'DBInstanceClass': instance_class,
                   'DBInstanceIdentifier': id,
                   'DBName': db_name,
-                  'DBParameterGroupName': param_group,
+                  'DBParameterGroupName': (param_group.name
+                                           if isinstance(param_group, ParameterGroup)
+                                           else param_group),
                   'DBSubnetGroupName': db_subnet_group_name,
                   'Engine': engine,
                   'EngineVersion': engine_version,
@@ -393,21 +395,9 @@
                   'MultiAZ': str(multi_az).lower() if multi_az else None,
                   'OptionGroupName': option_group_name,
                   'Port': port,
-<<<<<<< HEAD
-                  'MultiAZ': str(multi_az).lower(),
-                  'AutoMinorVersionUpgrade':
-                      str(auto_minor_version_upgrade).lower()}
-        if db_name:
-            params['DBName'] = db_name
-        if param_group:
-            params['DBParameterGroupName'] = (param_group.name
-                                              if isinstance(param_group, ParameterGroup)
-                                              else param_group)
-=======
                   'PreferredBackupWindow': preferred_backup_window,
                   'PreferredMaintenanceWindow': preferred_maintenance_window,
                   }
->>>>>>> 578ac58d
         if security_groups:
             l = []
             for group in security_groups:
