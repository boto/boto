# Copyright (c) 2006-2009 Mitch Garnaat http://garnaat.org/
#
# Permission is hereby granted, free of charge, to any person obtaining a
# copy of this software and associated documentation files (the
# "Software"), to deal in the Software without restriction, including
# without limitation the rights to use, copy, modify, merge, publish, dis-
# tribute, sublicense, and/or sell copies of the Software, and to permit
# persons to whom the Software is furnished to do so, subject to the fol-
# lowing conditions:
#
# The above copyright notice and this permission notice shall be included
# in all copies or substantial portions of the Software.
#
# THE SOFTWARE IS PROVIDED "AS IS", WITHOUT WARRANTY OF ANY KIND, EXPRESS
# OR IMPLIED, INCLUDING BUT NOT LIMITED TO THE WARRANTIES OF MERCHANTABIL-
# ITY, FITNESS FOR A PARTICULAR PURPOSE AND NONINFRINGEMENT. IN NO EVENT
# SHALL THE AUTHOR BE LIABLE FOR ANY CLAIM, DAMAGES OR OTHER LIABILITY,
# WHETHER IN AN ACTION OF CONTRACT, TORT OR OTHERWISE, ARISING FROM,
# OUT OF OR IN CONNECTION WITH THE SOFTWARE OR THE USE OR OTHER DEALINGS
# IN THE SOFTWARE.

class DBSnapshot(object):
    """
    Represents a RDS DB Snapshot

    Properties reference available from the AWS documentation at http://docs.amazonwebservices.com/AmazonRDS/latest/APIReference/API_DBSnapshot.html

    :ivar EngineVersion: Specifies the version of the database engine
    :ivar LicenseModel: License model information for the restored DB instance
    :ivar allocated_storage: Specifies the allocated storage size in gigabytes (GB)
    :ivar availability_zone: Specifies the name of the Availability Zone the DB Instance was located in at the time of the DB Snapshot
    :ivar connection: boto.rds.RDSConnection associated with the current object
    :ivar engine: Specifies the name of the database engine
    :ivar id: Specifies the identifier for the DB Snapshot (DBSnapshotIdentifier)
    :ivar instance_create_time: Specifies the time (UTC) when the snapshot was taken
    :ivar instance_id: Specifies the the DBInstanceIdentifier of the DB Instance this DB Snapshot was created from (DBInstanceIdentifier)
    :ivar master_username: Provides the master username for the DB Instance
    :ivar port: Specifies the port that the database engine was listening on at the time of the snapshot
    :ivar snapshot_create_time: Provides the time (UTC) when the snapshot was taken
    :ivar status: Specifies the status of this DB Snapshot. Possible values are [ available, backing-up, creating, deleted, deleting, failed, modifying, rebooting, resetting-master-credentials ]
    """

    def __init__(self, connection=None, id=None):
        self.connection = connection
        self.id = id
        self.engine = None
        self.snapshot_create_time = None
        self.instance_create_time = None
        self.port = None
        self.status = None
        self.availability_zone = None
        self.master_username = None
        self.allocated_storage = None
        self.instance_id = None
        self.availability_zone = None

    def __repr__(self):
        return 'DBSnapshot:%s' % self.id

    def startElement(self, name, attrs, connection):
        pass

    def endElement(self, name, value, connection):
        if name == 'Engine':
            self.engine = value
        elif name == 'InstanceCreateTime':
            self.instance_create_time = value
        elif name == 'SnapshotCreateTime':
            self.snapshot_create_time = value
        elif name == 'DBInstanceIdentifier':
            self.instance_id = value
        elif name == 'DBSnapshotIdentifier':
            self.id = value
        elif name == 'Port':
            self.port = int(value)
        elif name == 'Status':
            self.status = value
        elif name == 'AvailabilityZone':
            self.availability_zone = value
        elif name == 'MasterUsername':
            self.master_username = value
        elif name == 'AllocatedStorage':
            self.allocated_storage = int(value)
        elif name == 'SnapshotTime':
            self.time = value
        else:
<<<<<<< HEAD
            setattr(self, name, value)

    def update(self, validate=False):
        """
        Update the DB snapshot's status information by making a call to fetch
        the current snapshot attributes from the service.

        :type validate: bool
        :param validate: By default, if EC2 returns no data about the
                         instance the update method returns quietly.  If
                         the validate param is True, however, it will
                         raise a ValueError exception if no data is
                         returned from EC2.
        """
        rs = self.connection.get_all_dbsnapshots(self.id)
        if len(rs) > 0:
            for i in rs:
                if i.id == self.id:
                    self.__dict__.update(i.__dict__)
        elif validate:
            raise ValueError('%s is not a valid Snapshot ID' % self.id)
        return self.status
=======
            setattr(self, name, value)
>>>>>>> c384ee0e
<|MERGE_RESOLUTION|>--- conflicted
+++ resolved
@@ -84,7 +84,6 @@
         elif name == 'SnapshotTime':
             self.time = value
         else:
-<<<<<<< HEAD
             setattr(self, name, value)
 
     def update(self, validate=False):
@@ -106,7 +105,4 @@
                     self.__dict__.update(i.__dict__)
         elif validate:
             raise ValueError('%s is not a valid Snapshot ID' % self.id)
-        return self.status
-=======
-            setattr(self, name, value)
->>>>>>> c384ee0e
+        return self.status