# Copyright (c) 2010-2011 Mitch Garnaat http://garnaat.org/
# Copyright (c) 2010-2011, Eucalyptus Systems, Inc.
#
# Permission is hereby granted, free of charge, to any person obtaining a
# copy of this software and associated documentation files (the
# "Software"), to deal in the Software without restriction, including
# without limitation the rights to use, copy, modify, merge, publish, dis-
# tribute, sublicense, and/or sell copies of the Software, and to permit
# persons to whom the Software is furnished to do so, subject to the fol-
# lowing conditions:
#
# The above copyright notice and this permission notice shall be included
# in all copies or substantial portions of the Software.
#
# THE SOFTWARE IS PROVIDED "AS IS", WITHOUT WARRANTY OF ANY KIND, EXPRESS
# OR IMPLIED, INCLUDING BUT NOT LIMITED TO THE WARRANTIES OF MERCHANTABIL-
# ITY, FITNESS FOR A PARTICULAR PURPOSE AND NONINFRINGEMENT. IN NO EVENT
# SHALL THE AUTHOR BE LIABLE FOR ANY CLAIM, DAMAGES OR OTHER LIABILITY,
# WHETHER IN AN ACTION OF CONTRACT, TORT OR OTHERWISE, ARISING FROM,
# OUT OF OR IN CONNECTION WITH THE SOFTWARE OR THE USE OR OTHER DEALINGS
# IN THE SOFTWARE.
import boto
import boto.jsonresponse
from boto.compat import json, six
from boto.resultset import ResultSet
from boto.iam.summarymap import SummaryMap
from boto.connection import AWSQueryConnection

DEFAULT_POLICY_DOCUMENTS = {
    'default': {
        'Statement': [
            {
                'Principal': {
                    'Service': ['ec2.amazonaws.com']
                },
                'Effect': 'Allow',
                'Action': ['sts:AssumeRole']
            }
        ]
    },
    'amazonaws.com.cn': {
        'Statement': [
            {
                'Principal': {
                    'Service': ['ec2.amazonaws.com.cn']
                },
                'Effect': 'Allow',
                'Action': ['sts:AssumeRole']
            }
        ]
    },
}
# For backward-compatibility, we'll preserve this here.
ASSUME_ROLE_POLICY_DOCUMENT = json.dumps(DEFAULT_POLICY_DOCUMENTS['default'])


class IAMConnection(AWSQueryConnection):

    APIVersion = '2010-05-08'

    def __init__(self, aws_access_key_id=None, aws_secret_access_key=None,
                 is_secure=True, port=None, proxy=None, proxy_port=None,
                 proxy_user=None, proxy_pass=None, host='iam.amazonaws.com',
                 debug=0, https_connection_factory=None, path='/',
                 security_token=None, validate_certs=True, profile_name=None,
                 provider='aws'):
        super(IAMConnection, self).__init__(aws_access_key_id,
<<<<<<< HEAD
                                    aws_secret_access_key,
                                    is_secure, port, proxy,
                                    proxy_port, proxy_user, proxy_pass,
                                    host, debug, https_connection_factory,
                                    path, security_token,
                                    validate_certs=validate_certs,
                                    profile_name=profile_name, provider=provider)
=======
                                            aws_secret_access_key,
                                            is_secure, port, proxy,
                                            proxy_port, proxy_user, proxy_pass,
                                            host, debug, https_connection_factory,
                                            path, security_token,
                                            validate_certs=validate_certs,
                                            profile_name=profile_name)
>>>>>>> cb8aeec9

    def _required_auth_capability(self):
        return ['hmac-v4']

    def get_response(self, action, params, path='/', parent=None,
                     verb='POST', list_marker='Set'):
        """
        Utility method to handle calls to IAM and parsing of responses.
        """
        if not parent:
            parent = self
        response = self.make_request(action, params, path, verb)
        body = response.read()
        boto.log.debug(body)
        if response.status == 200:
            if body:
                e = boto.jsonresponse.Element(list_marker=list_marker,
                                              pythonize_name=True)
                h = boto.jsonresponse.XmlHandler(e, parent)
                h.parse(body)
                return e
            else:
                # Support empty responses, e.g. deleting a SAML provider
                # according to the official documentation.
                return {}
        else:
            boto.log.error('%s %s' % (response.status, response.reason))
            boto.log.error('%s' % body)
            raise self.ResponseError(response.status, response.reason, body)

    #
    # Group methods
    #

    def get_all_groups(self, path_prefix='/', marker=None, max_items=None):
        """
        List the groups that have the specified path prefix.

        :type path_prefix: string
        :param path_prefix: If provided, only groups whose paths match
            the provided prefix will be returned.

        :type marker: string
        :param marker: Use this only when paginating results and only
            in follow-up request after you've received a response
            where the results are truncated.  Set this to the value of
            the Marker element in the response you just received.

        :type max_items: int
        :param max_items: Use this only when paginating results to indicate
            the maximum number of groups you want in the response.
        """
        params = {}
        if path_prefix:
            params['PathPrefix'] = path_prefix
        if marker:
            params['Marker'] = marker
        if max_items:
            params['MaxItems'] = max_items
        return self.get_response('ListGroups', params,
                                 list_marker='Groups')

    def get_group(self, group_name, marker=None, max_items=None):
        """
        Return a list of users that are in the specified group.

        :type group_name: string
        :param group_name: The name of the group whose information should
                           be returned.
        :type marker: string
        :param marker: Use this only when paginating results and only
            in follow-up request after you've received a response
            where the results are truncated.  Set this to the value of
            the Marker element in the response you just received.

        :type max_items: int
        :param max_items: Use this only when paginating results to indicate
            the maximum number of groups you want in the response.
        """
        params = {'GroupName': group_name}
        if marker:
            params['Marker'] = marker
        if max_items:
            params['MaxItems'] = max_items
        return self.get_response('GetGroup', params, list_marker='Users')

    def create_group(self, group_name, path='/'):
        """
        Create a group.

        :type group_name: string
        :param group_name: The name of the new group

        :type path: string
        :param path: The path to the group (Optional).  Defaults to /.

        """
        params = {'GroupName': group_name,
                  'Path': path}
        return self.get_response('CreateGroup', params)

    def delete_group(self, group_name):
        """
        Delete a group. The group must not contain any Users or
        have any attached policies

        :type group_name: string
        :param group_name: The name of the group to delete.

        """
        params = {'GroupName': group_name}
        return self.get_response('DeleteGroup', params)

    def update_group(self, group_name, new_group_name=None, new_path=None):
        """
        Updates name and/or path of the specified group.

        :type group_name: string
        :param group_name: The name of the new group

        :type new_group_name: string
        :param new_group_name: If provided, the name of the group will be
            changed to this name.

        :type new_path: string
        :param new_path: If provided, the path of the group will be
            changed to this path.

        """
        params = {'GroupName': group_name}
        if new_group_name:
            params['NewGroupName'] = new_group_name
        if new_path:
            params['NewPath'] = new_path
        return self.get_response('UpdateGroup', params)

    def add_user_to_group(self, group_name, user_name):
        """
        Add a user to a group

        :type group_name: string
        :param group_name: The name of the group

        :type user_name: string
        :param user_name: The to be added to the group.

        """
        params = {'GroupName': group_name,
                  'UserName': user_name}
        return self.get_response('AddUserToGroup', params)

    def remove_user_from_group(self, group_name, user_name):
        """
        Remove a user from a group.

        :type group_name: string
        :param group_name: The name of the group

        :type user_name: string
        :param user_name: The user to remove from the group.

        """
        params = {'GroupName': group_name,
                  'UserName': user_name}
        return self.get_response('RemoveUserFromGroup', params)

    def put_group_policy(self, group_name, policy_name, policy_json):
        """
        Adds or updates the specified policy document for the specified group.

        :type group_name: string
        :param group_name: The name of the group the policy is associated with.

        :type policy_name: string
        :param policy_name: The policy document to get.

        :type policy_json: string
        :param policy_json: The policy document.

        """
        params = {'GroupName': group_name,
                  'PolicyName': policy_name,
                  'PolicyDocument': policy_json}
        return self.get_response('PutGroupPolicy', params, verb='POST')

    def get_all_group_policies(self, group_name, marker=None, max_items=None):
        """
        List the names of the policies associated with the specified group.

        :type group_name: string
        :param group_name: The name of the group the policy is associated with.

        :type marker: string
        :param marker: Use this only when paginating results and only
            in follow-up request after you've received a response
            where the results are truncated.  Set this to the value of
            the Marker element in the response you just received.

        :type max_items: int
        :param max_items: Use this only when paginating results to indicate
            the maximum number of groups you want in the response.
        """
        params = {'GroupName': group_name}
        if marker:
            params['Marker'] = marker
        if max_items:
            params['MaxItems'] = max_items
        return self.get_response('ListGroupPolicies', params,
                                 list_marker='PolicyNames')

    def get_group_policy(self, group_name, policy_name):
        """
        Retrieves the specified policy document for the specified group.

        :type group_name: string
        :param group_name: The name of the group the policy is associated with.

        :type policy_name: string
        :param policy_name: The policy document to get.

        """
        params = {'GroupName': group_name,
                  'PolicyName': policy_name}
        return self.get_response('GetGroupPolicy', params, verb='POST')

    def delete_group_policy(self, group_name, policy_name):
        """
        Deletes the specified policy document for the specified group.

        :type group_name: string
        :param group_name: The name of the group the policy is associated with.

        :type policy_name: string
        :param policy_name: The policy document to delete.

        """
        params = {'GroupName': group_name,
                  'PolicyName': policy_name}
        return self.get_response('DeleteGroupPolicy', params, verb='POST')

    def get_all_users(self, path_prefix='/', marker=None, max_items=None):
        """
        List the users that have the specified path prefix.

        :type path_prefix: string
        :param path_prefix: If provided, only users whose paths match
            the provided prefix will be returned.

        :type marker: string
        :param marker: Use this only when paginating results and only
            in follow-up request after you've received a response
            where the results are truncated.  Set this to the value of
            the Marker element in the response you just received.

        :type max_items: int
        :param max_items: Use this only when paginating results to indicate
            the maximum number of groups you want in the response.
        """
        params = {'PathPrefix': path_prefix}
        if marker:
            params['Marker'] = marker
        if max_items:
            params['MaxItems'] = max_items
        return self.get_response('ListUsers', params, list_marker='Users')

    #
    # User methods
    #

    def create_user(self, user_name, path='/'):
        """
        Create a user.

        :type user_name: string
        :param user_name: The name of the new user

        :type path: string
        :param path: The path in which the user will be created.
            Defaults to /.

        """
        params = {'UserName': user_name,
                  'Path': path}
        return self.get_response('CreateUser', params)

    def delete_user(self, user_name):
        """
        Delete a user including the user's path, GUID and ARN.

        If the user_name is not specified, the user_name is determined
        implicitly based on the AWS Access Key ID used to sign the request.

        :type user_name: string
        :param user_name: The name of the user to delete.

        """
        params = {'UserName': user_name}
        return self.get_response('DeleteUser', params)

    def get_user(self, user_name=None):
        """
        Retrieve information about the specified user.

        If the user_name is not specified, the user_name is determined
        implicitly based on the AWS Access Key ID used to sign the request.

        :type user_name: string
        :param user_name: The name of the user to retrieve.
            If not specified, defaults to user making request.
        """
        params = {}
        if user_name:
            params['UserName'] = user_name
        return self.get_response('GetUser', params)

    def update_user(self, user_name, new_user_name=None, new_path=None):
        """
        Updates name and/or path of the specified user.

        :type user_name: string
        :param user_name: The name of the user

        :type new_user_name: string
        :param new_user_name: If provided, the username of the user will be
            changed to this username.

        :type new_path: string
        :param new_path: If provided, the path of the user will be
            changed to this path.

        """
        params = {'UserName': user_name}
        if new_user_name:
            params['NewUserName'] = new_user_name
        if new_path:
            params['NewPath'] = new_path
        return self.get_response('UpdateUser', params)

    def get_all_user_policies(self, user_name, marker=None, max_items=None):
        """
        List the names of the policies associated with the specified user.

        :type user_name: string
        :param user_name: The name of the user the policy is associated with.

        :type marker: string
        :param marker: Use this only when paginating results and only
            in follow-up request after you've received a response
            where the results are truncated.  Set this to the value of
            the Marker element in the response you just received.

        :type max_items: int
        :param max_items: Use this only when paginating results to indicate
            the maximum number of groups you want in the response.
        """
        params = {'UserName': user_name}
        if marker:
            params['Marker'] = marker
        if max_items:
            params['MaxItems'] = max_items
        return self.get_response('ListUserPolicies', params,
                                 list_marker='PolicyNames')

    def put_user_policy(self, user_name, policy_name, policy_json):
        """
        Adds or updates the specified policy document for the specified user.

        :type user_name: string
        :param user_name: The name of the user the policy is associated with.

        :type policy_name: string
        :param policy_name: The policy document to get.

        :type policy_json: string
        :param policy_json: The policy document.

        """
        params = {'UserName': user_name,
                  'PolicyName': policy_name,
                  'PolicyDocument': policy_json}
        return self.get_response('PutUserPolicy', params, verb='POST')

    def get_user_policy(self, user_name, policy_name):
        """
        Retrieves the specified policy document for the specified user.

        :type user_name: string
        :param user_name: The name of the user the policy is associated with.

        :type policy_name: string
        :param policy_name: The policy document to get.

        """
        params = {'UserName': user_name,
                  'PolicyName': policy_name}
        return self.get_response('GetUserPolicy', params, verb='POST')

    def delete_user_policy(self, user_name, policy_name):
        """
        Deletes the specified policy document for the specified user.

        :type user_name: string
        :param user_name: The name of the user the policy is associated with.

        :type policy_name: string
        :param policy_name: The policy document to delete.

        """
        params = {'UserName': user_name,
                  'PolicyName': policy_name}
        return self.get_response('DeleteUserPolicy', params, verb='POST')

    def get_groups_for_user(self, user_name, marker=None, max_items=None):
        """
        List the groups that a specified user belongs to.

        :type user_name: string
        :param user_name: The name of the user to list groups for.

        :type marker: string
        :param marker: Use this only when paginating results and only
            in follow-up request after you've received a response
            where the results are truncated.  Set this to the value of
            the Marker element in the response you just received.

        :type max_items: int
        :param max_items: Use this only when paginating results to indicate
            the maximum number of groups you want in the response.
        """
        params = {'UserName': user_name}
        if marker:
            params['Marker'] = marker
        if max_items:
            params['MaxItems'] = max_items
        return self.get_response('ListGroupsForUser', params,
                                 list_marker='Groups')

    #
    # Access Keys
    #

    def get_all_access_keys(self, user_name, marker=None, max_items=None):
        """
        Get all access keys associated with an account.

        :type user_name: string
        :param user_name: The username of the user

        :type marker: string
        :param marker: Use this only when paginating results and only
            in follow-up request after you've received a response
            where the results are truncated.  Set this to the value of
            the Marker element in the response you just received.

        :type max_items: int
        :param max_items: Use this only when paginating results to indicate
            the maximum number of groups you want in the response.
        """
        params = {'UserName': user_name}
        if marker:
            params['Marker'] = marker
        if max_items:
            params['MaxItems'] = max_items
        return self.get_response('ListAccessKeys', params,
                                 list_marker='AccessKeyMetadata')

    def create_access_key(self, user_name=None):
        """
        Create a new AWS Secret Access Key and corresponding AWS Access Key ID
        for the specified user.  The default status for new keys is Active

        If the user_name is not specified, the user_name is determined
        implicitly based on the AWS Access Key ID used to sign the request.

        :type user_name: string
        :param user_name: The username of the user

        """
        params = {'UserName': user_name}
        return self.get_response('CreateAccessKey', params)

    def update_access_key(self, access_key_id, status, user_name=None):
        """
        Changes the status of the specified access key from Active to Inactive
        or vice versa.  This action can be used to disable a user's key as
        part of a key rotation workflow.

        If the user_name is not specified, the user_name is determined
        implicitly based on the AWS Access Key ID used to sign the request.

        :type access_key_id: string
        :param access_key_id: The ID of the access key.

        :type status: string
        :param status: Either Active or Inactive.

        :type user_name: string
        :param user_name: The username of user (optional).

        """
        params = {'AccessKeyId': access_key_id,
                  'Status': status}
        if user_name:
            params['UserName'] = user_name
        return self.get_response('UpdateAccessKey', params)

    def delete_access_key(self, access_key_id, user_name=None):
        """
        Delete an access key associated with a user.

        If the user_name is not specified, it is determined implicitly based
        on the AWS Access Key ID used to sign the request.

        :type access_key_id: string
        :param access_key_id: The ID of the access key to be deleted.

        :type user_name: string
        :param user_name: The username of the user

        """
        params = {'AccessKeyId': access_key_id}
        if user_name:
            params['UserName'] = user_name
        return self.get_response('DeleteAccessKey', params)

    #
    # Signing Certificates
    #

    def get_all_signing_certs(self, marker=None, max_items=None,
                              user_name=None):
        """
        Get all signing certificates associated with an account.

        If the user_name is not specified, it is determined implicitly based
        on the AWS Access Key ID used to sign the request.

        :type marker: string
        :param marker: Use this only when paginating results and only
            in follow-up request after you've received a response
            where the results are truncated.  Set this to the value of
            the Marker element in the response you just received.

        :type max_items: int
        :param max_items: Use this only when paginating results to indicate
            the maximum number of groups you want in the response.

        :type user_name: string
        :param user_name: The username of the user

        """
        params = {}
        if marker:
            params['Marker'] = marker
        if max_items:
            params['MaxItems'] = max_items
        if user_name:
            params['UserName'] = user_name
        return self.get_response('ListSigningCertificates',
                                 params, list_marker='Certificates')

    def update_signing_cert(self, cert_id, status, user_name=None):
        """
        Change the status of the specified signing certificate from
        Active to Inactive or vice versa.

        If the user_name is not specified, it is determined implicitly based
        on the AWS Access Key ID used to sign the request.

        :type cert_id: string
        :param cert_id: The ID of the signing certificate

        :type status: string
        :param status: Either Active or Inactive.

        :type user_name: string
        :param user_name: The username of the user
        """
        params = {'CertificateId': cert_id,
                  'Status': status}
        if user_name:
            params['UserName'] = user_name
        return self.get_response('UpdateSigningCertificate', params)

    def upload_signing_cert(self, cert_body, user_name=None):
        """
        Uploads an X.509 signing certificate and associates it with
        the specified user.

        If the user_name is not specified, it is determined implicitly based
        on the AWS Access Key ID used to sign the request.

        :type cert_body: string
        :param cert_body: The body of the signing certificate.

        :type user_name: string
        :param user_name: The username of the user

        """
        params = {'CertificateBody': cert_body}
        if user_name:
            params['UserName'] = user_name
        return self.get_response('UploadSigningCertificate', params,
                                 verb='POST')

    def delete_signing_cert(self, cert_id, user_name=None):
        """
        Delete a signing certificate associated with a user.

        If the user_name is not specified, it is determined implicitly based
        on the AWS Access Key ID used to sign the request.

        :type user_name: string
        :param user_name: The username of the user

        :type cert_id: string
        :param cert_id: The ID of the certificate.

        """
        params = {'CertificateId': cert_id}
        if user_name:
            params['UserName'] = user_name
        return self.get_response('DeleteSigningCertificate', params)

    #
    # Server Certificates
    #

    def list_server_certs(self, path_prefix='/',
                          marker=None, max_items=None):
        """
        Lists the server certificates that have the specified path prefix.
        If none exist, the action returns an empty list.

        :type path_prefix: string
        :param path_prefix: If provided, only certificates whose paths match
            the provided prefix will be returned.

        :type marker: string
        :param marker: Use this only when paginating results and only
            in follow-up request after you've received a response
            where the results are truncated.  Set this to the value of
            the Marker element in the response you just received.

        :type max_items: int
        :param max_items: Use this only when paginating results to indicate
            the maximum number of groups you want in the response.

        """
        params = {}
        if path_prefix:
            params['PathPrefix'] = path_prefix
        if marker:
            params['Marker'] = marker
        if max_items:
            params['MaxItems'] = max_items
        return self.get_response('ListServerCertificates',
                                 params,
                                 list_marker='ServerCertificateMetadataList')

    # Preserves backwards compatibility.
    # TODO: Look into deprecating this eventually?
    get_all_server_certs = list_server_certs

    def update_server_cert(self, cert_name, new_cert_name=None,
                           new_path=None):
        """
        Updates the name and/or the path of the specified server certificate.

        :type cert_name: string
        :param cert_name: The name of the server certificate that you want
            to update.

        :type new_cert_name: string
        :param new_cert_name: The new name for the server certificate.
            Include this only if you are updating the
            server certificate's name.

        :type new_path: string
        :param new_path: If provided, the path of the certificate will be
                         changed to this path.
        """
        params = {'ServerCertificateName': cert_name}
        if new_cert_name:
            params['NewServerCertificateName'] = new_cert_name
        if new_path:
            params['NewPath'] = new_path
        return self.get_response('UpdateServerCertificate', params)

    def upload_server_cert(self, cert_name, cert_body, private_key,
                           cert_chain=None, path=None):
        """
        Uploads a server certificate entity for the AWS Account.
        The server certificate entity includes a public key certificate,
        a private key, and an optional certificate chain, which should
        all be PEM-encoded.

        :type cert_name: string
        :param cert_name: The name for the server certificate. Do not
            include the path in this value.

        :type cert_body: string
        :param cert_body: The contents of the public key certificate
            in PEM-encoded format.

        :type private_key: string
        :param private_key: The contents of the private key in
            PEM-encoded format.

        :type cert_chain: string
        :param cert_chain: The contents of the certificate chain. This
            is typically a concatenation of the PEM-encoded
            public key certificates of the chain.

        :type path: string
        :param path: The path for the server certificate.
        """
        params = {'ServerCertificateName': cert_name,
                  'CertificateBody': cert_body,
                  'PrivateKey': private_key}
        if cert_chain:
            params['CertificateChain'] = cert_chain
        if path:
            params['Path'] = path
        return self.get_response('UploadServerCertificate', params,
                                 verb='POST')

    def get_server_certificate(self, cert_name):
        """
        Retrieves information about the specified server certificate.

        :type cert_name: string
        :param cert_name: The name of the server certificate you want
            to retrieve information about.

        """
        params = {'ServerCertificateName': cert_name}
        return self.get_response('GetServerCertificate', params)

    def delete_server_cert(self, cert_name):
        """
        Delete the specified server certificate.

        :type cert_name: string
        :param cert_name: The name of the server certificate you want
            to delete.

        """
        params = {'ServerCertificateName': cert_name}
        return self.get_response('DeleteServerCertificate', params)

    #
    # MFA Devices
    #

    def get_all_mfa_devices(self, user_name, marker=None, max_items=None):
        """
        Get all MFA devices associated with an account.

        :type user_name: string
        :param user_name: The username of the user

        :type marker: string
        :param marker: Use this only when paginating results and only
            in follow-up request after you've received a response
            where the results are truncated.  Set this to the value of
            the Marker element in the response you just received.

        :type max_items: int
        :param max_items: Use this only when paginating results to indicate
            the maximum number of groups you want in the response.

        """
        params = {'UserName': user_name}
        if marker:
            params['Marker'] = marker
        if max_items:
            params['MaxItems'] = max_items
        return self.get_response('ListMFADevices',
                                 params, list_marker='MFADevices')

    def enable_mfa_device(self, user_name, serial_number,
                          auth_code_1, auth_code_2):
        """
        Enables the specified MFA device and associates it with the
        specified user.

        :type user_name: string
        :param user_name: The username of the user

        :type serial_number: string
        :param serial_number: The serial number which uniquely identifies
            the MFA device.

        :type auth_code_1: string
        :param auth_code_1: An authentication code emitted by the device.

        :type auth_code_2: string
        :param auth_code_2: A subsequent authentication code emitted
            by the device.

        """
        params = {'UserName': user_name,
                  'SerialNumber': serial_number,
                  'AuthenticationCode1': auth_code_1,
                  'AuthenticationCode2': auth_code_2}
        return self.get_response('EnableMFADevice', params)

    def deactivate_mfa_device(self, user_name, serial_number):
        """
        Deactivates the specified MFA device and removes it from
        association with the user.

        :type user_name: string
        :param user_name: The username of the user

        :type serial_number: string
        :param serial_number: The serial number which uniquely identifies
            the MFA device.

        """
        params = {'UserName': user_name,
                  'SerialNumber': serial_number}
        return self.get_response('DeactivateMFADevice', params)

    def resync_mfa_device(self, user_name, serial_number,
                          auth_code_1, auth_code_2):
        """
        Syncronizes the specified MFA device with the AWS servers.

        :type user_name: string
        :param user_name: The username of the user

        :type serial_number: string
        :param serial_number: The serial number which uniquely identifies
            the MFA device.

        :type auth_code_1: string
        :param auth_code_1: An authentication code emitted by the device.

        :type auth_code_2: string
        :param auth_code_2: A subsequent authentication code emitted
            by the device.

        """
        params = {'UserName': user_name,
                  'SerialNumber': serial_number,
                  'AuthenticationCode1': auth_code_1,
                  'AuthenticationCode2': auth_code_2}
        return self.get_response('ResyncMFADevice', params)

    #
    # Login Profiles
    #

    def get_login_profiles(self, user_name):
        """
        Retrieves the login profile for the specified user.

        :type user_name: string
        :param user_name: The username of the user

        """
        params = {'UserName': user_name}
        return self.get_response('GetLoginProfile', params)

    def create_login_profile(self, user_name, password):
        """
        Creates a login profile for the specified user, give the user the
        ability to access AWS services and the AWS Management Console.

        :type user_name: string
        :param user_name: The name of the user

        :type password: string
        :param password: The new password for the user

        """
        params = {'UserName': user_name,
                  'Password': password}
        return self.get_response('CreateLoginProfile', params)

    def delete_login_profile(self, user_name):
        """
        Deletes the login profile associated with the specified user.

        :type user_name: string
        :param user_name: The name of the user to delete.

        """
        params = {'UserName': user_name}
        return self.get_response('DeleteLoginProfile', params)

    def update_login_profile(self, user_name, password):
        """
        Resets the password associated with the user's login profile.

        :type user_name: string
        :param user_name: The name of the user

        :type password: string
        :param password: The new password for the user

        """
        params = {'UserName': user_name,
                  'Password': password}
        return self.get_response('UpdateLoginProfile', params)

    def create_account_alias(self, alias):
        """
        Creates a new alias for the AWS account.

        For more information on account id aliases, please see
        http://goo.gl/ToB7G

        :type alias: string
        :param alias: The alias to attach to the account.
        """
        params = {'AccountAlias': alias}
        return self.get_response('CreateAccountAlias', params)

    def delete_account_alias(self, alias):
        """
        Deletes an alias for the AWS account.

        For more information on account id aliases, please see
        http://goo.gl/ToB7G

        :type alias: string
        :param alias: The alias to remove from the account.
        """
        params = {'AccountAlias': alias}
        return self.get_response('DeleteAccountAlias', params)

    def get_account_alias(self):
        """
        Get the alias for the current account.

        This is referred to in the docs as list_account_aliases,
        but it seems you can only have one account alias currently.

        For more information on account id aliases, please see
        http://goo.gl/ToB7G
        """
        return self.get_response('ListAccountAliases', {},
                                 list_marker='AccountAliases')

    def get_signin_url(self, service='ec2'):
        """
        Get the URL where IAM users can use their login profile to sign in
        to this account's console.

        :type service: string
        :param service: Default service to go to in the console.
        """
        alias = self.get_account_alias()

        if not alias:
            raise Exception('No alias associated with this account.  Please use iam.create_account_alias() first.')

        resp = alias.get('list_account_aliases_response', {})
        result = resp.get('list_account_aliases_result', {})
        aliases = result.get('account_aliases', [])

        if not len(aliases):
            raise Exception('No alias associated with this account.  Please use iam.create_account_alias() first.')

        # We'll just use the first one we find.
        alias = aliases[0]

        if self.host == 'iam.us-gov.amazonaws.com':
            return "https://%s.signin.amazonaws-us-gov.com/console/%s" % (
                alias,
                service
            )
        elif self.host.endswith('amazonaws.com.cn'):
            return "https://%s.signin.amazonaws.cn/console/%s" % (
                alias,
                service
            )
        else:
            return "https://%s.signin.aws.amazon.com/console/%s" % (
                alias,
                service
            )

    def get_account_summary(self):
        """
        Get the alias for the current account.

        This is referred to in the docs as list_account_aliases,
        but it seems you can only have one account alias currently.

        For more information on account id aliases, please see
        http://goo.gl/ToB7G
        """
        return self.get_object('GetAccountSummary', {}, SummaryMap)

    #
    # IAM Roles
    #

    def add_role_to_instance_profile(self, instance_profile_name, role_name):
        """
        Adds the specified role to the specified instance profile.

        :type instance_profile_name: string
        :param instance_profile_name: Name of the instance profile to update.

        :type role_name: string
        :param role_name: Name of the role to add.
        """
        return self.get_response('AddRoleToInstanceProfile',
                                 {'InstanceProfileName': instance_profile_name,
                                  'RoleName': role_name})

    def create_instance_profile(self, instance_profile_name, path=None):
        """
        Creates a new instance profile.

        :type instance_profile_name: string
        :param instance_profile_name: Name of the instance profile to create.

        :type path: string
        :param path: The path to the instance profile.
        """
        params = {'InstanceProfileName': instance_profile_name}
        if path is not None:
            params['Path'] = path
        return self.get_response('CreateInstanceProfile', params)

    def _build_policy(self, assume_role_policy_document=None):
        if assume_role_policy_document is not None:
            if isinstance(assume_role_policy_document, six.string_types):
                # Historically, they had to pass a string. If it's a string,
                # assume the user has already handled it.
                return assume_role_policy_document
        else:

            for tld, policy in DEFAULT_POLICY_DOCUMENTS.items():
                if tld is 'default':
                    # Skip the default. We'll fall back to it if we don't find
                    # anything.
                    continue

                if self.host and self.host.endswith(tld):
                    assume_role_policy_document = policy
                    break

            if not assume_role_policy_document:
                assume_role_policy_document = DEFAULT_POLICY_DOCUMENTS['default']

        # Dump the policy (either user-supplied ``dict`` or one of the defaults)
        return json.dumps(assume_role_policy_document)

    def create_role(self, role_name, assume_role_policy_document=None, path=None):
        """
        Creates a new role for your AWS account.

        The policy grants permission to an EC2 instance to assume the role.
        The policy is URL-encoded according to RFC 3986. Currently, only EC2
        instances can assume roles.

        :type role_name: string
        :param role_name: Name of the role to create.

        :type assume_role_policy_document: ``string`` or ``dict``
        :param assume_role_policy_document: The policy that grants an entity
            permission to assume the role.

        :type path: string
        :param path: The path to the role.
        """
        params = {
            'RoleName': role_name,
            'AssumeRolePolicyDocument': self._build_policy(
                assume_role_policy_document
            ),
        }
        if path is not None:
            params['Path'] = path
        return self.get_response('CreateRole', params)

    def delete_instance_profile(self, instance_profile_name):
        """
        Deletes the specified instance profile. The instance profile must not
        have an associated role.

        :type instance_profile_name: string
        :param instance_profile_name: Name of the instance profile to delete.
        """
        return self.get_response(
            'DeleteInstanceProfile',
            {'InstanceProfileName': instance_profile_name})

    def delete_role(self, role_name):
        """
        Deletes the specified role. The role must not have any policies
        attached.

        :type role_name: string
        :param role_name: Name of the role to delete.
        """
        return self.get_response('DeleteRole', {'RoleName': role_name})

    def delete_role_policy(self, role_name, policy_name):
        """
        Deletes the specified policy associated with the specified role.

        :type role_name: string
        :param role_name: Name of the role associated with the policy.

        :type policy_name: string
        :param policy_name: Name of the policy to delete.
        """
        return self.get_response(
            'DeleteRolePolicy',
            {'RoleName': role_name, 'PolicyName': policy_name})

    def get_instance_profile(self, instance_profile_name):
        """
        Retrieves information about the specified instance profile, including
        the instance profile's path, GUID, ARN, and role.

        :type instance_profile_name: string
        :param instance_profile_name: Name of the instance profile to get
            information about.
        """
        return self.get_response('GetInstanceProfile',
                                 {'InstanceProfileName': instance_profile_name})

    def get_role(self, role_name):
        """
        Retrieves information about the specified role, including the role's
        path, GUID, ARN, and the policy granting permission to EC2 to assume
        the role.

        :type role_name: string
        :param role_name: Name of the role associated with the policy.
        """
        return self.get_response('GetRole', {'RoleName': role_name})

    def get_role_policy(self, role_name, policy_name):
        """
        Retrieves the specified policy document for the specified role.

        :type role_name: string
        :param role_name: Name of the role associated with the policy.

        :type policy_name: string
        :param policy_name: Name of the policy to get.
        """
        return self.get_response('GetRolePolicy',
                                 {'RoleName': role_name,
                                  'PolicyName': policy_name})

    def list_instance_profiles(self, path_prefix=None, marker=None,
                               max_items=None):
        """
        Lists the instance profiles that have the specified path prefix. If
        there are none, the action returns an empty list.

        :type path_prefix: string
        :param path_prefix: The path prefix for filtering the results. For
            example: /application_abc/component_xyz/, which would get all
            instance profiles whose path starts with
            /application_abc/component_xyz/.

        :type marker: string
        :param marker: Use this parameter only when paginating results, and
            only in a subsequent request after you've received a response
            where the results are truncated. Set it to the value of the
            Marker element in the response you just received.

        :type max_items: int
        :param max_items: Use this parameter only when paginating results to
            indicate the maximum number of user names you want in the response.
        """
        params = {}
        if path_prefix is not None:
            params['PathPrefix'] = path_prefix
        if marker is not None:
            params['Marker'] = marker
        if max_items is not None:
            params['MaxItems'] = max_items

        return self.get_response('ListInstanceProfiles', params,
                                 list_marker='InstanceProfiles')

    def list_instance_profiles_for_role(self, role_name, marker=None,
                                        max_items=None):
        """
        Lists the instance profiles that have the specified associated role. If
        there are none, the action returns an empty list.

        :type role_name: string
        :param role_name: The name of the role to list instance profiles for.

        :type marker: string
        :param marker: Use this parameter only when paginating results, and
            only in a subsequent request after you've received a response
            where the results are truncated. Set it to the value of the
            Marker element in the response you just received.

        :type max_items: int
        :param max_items: Use this parameter only when paginating results to
            indicate the maximum number of user names you want in the response.
        """
        params = {'RoleName': role_name}
        if marker is not None:
            params['Marker'] = marker
        if max_items is not None:
            params['MaxItems'] = max_items
        return self.get_response('ListInstanceProfilesForRole', params,
                                 list_marker='InstanceProfiles')

    def list_role_policies(self, role_name, marker=None, max_items=None):
        """
        Lists the names of the policies associated with the specified role. If
        there are none, the action returns an empty list.

        :type role_name: string
        :param role_name: The name of the role to list policies for.

        :type marker: string
        :param marker: Use this parameter only when paginating results, and
            only in a subsequent request after you've received a response
            where the results are truncated. Set it to the value of the
            marker element in the response you just received.

        :type max_items: int
        :param max_items: Use this parameter only when paginating results to
            indicate the maximum number of user names you want in the response.
        """
        params = {'RoleName': role_name}
        if marker is not None:
            params['Marker'] = marker
        if max_items is not None:
            params['MaxItems'] = max_items
        return self.get_response('ListRolePolicies', params,
                                 list_marker='PolicyNames')

    def list_roles(self, path_prefix=None, marker=None, max_items=None):
        """
        Lists the roles that have the specified path prefix. If there are none,
        the action returns an empty list.

        :type path_prefix: string
        :param path_prefix: The path prefix for filtering the results.

        :type marker: string
        :param marker: Use this parameter only when paginating results, and
            only in a subsequent request after you've received a response
            where the results are truncated. Set it to the value of the
            marker element in the response you just received.

        :type max_items: int
        :param max_items: Use this parameter only when paginating results to
            indicate the maximum number of user names you want in the response.
        """
        params = {}
        if path_prefix is not None:
            params['PathPrefix'] = path_prefix
        if marker is not None:
            params['Marker'] = marker
        if max_items is not None:
            params['MaxItems'] = max_items
        return self.get_response('ListRoles', params, list_marker='Roles')

    def put_role_policy(self, role_name, policy_name, policy_document):
        """
        Adds (or updates) a policy document associated with the specified role.

        :type role_name: string
        :param role_name: Name of the role to associate the policy with.

        :type policy_name: string
        :param policy_name: Name of the policy document.

        :type policy_document: string
        :param policy_document: The policy document.
        """
        return self.get_response('PutRolePolicy',
                                 {'RoleName': role_name,
                                  'PolicyName': policy_name,
                                  'PolicyDocument': policy_document})

    def remove_role_from_instance_profile(self, instance_profile_name,
                                          role_name):
        """
        Removes the specified role from the specified instance profile.

        :type instance_profile_name: string
        :param instance_profile_name: Name of the instance profile to update.

        :type role_name: string
        :param role_name: Name of the role to remove.
        """
        return self.get_response('RemoveRoleFromInstanceProfile',
                                 {'InstanceProfileName': instance_profile_name,
                                  'RoleName': role_name})

    def update_assume_role_policy(self, role_name, policy_document):
        """
        Updates the policy that grants an entity permission to assume a role.
        Currently, only an Amazon EC2 instance can assume a role.

        :type role_name: string
        :param role_name: Name of the role to update.

        :type policy_document: string
        :param policy_document: The policy that grants an entity permission to
            assume the role.
        """
        return self.get_response('UpdateAssumeRolePolicy',
                                 {'RoleName': role_name,
                                  'PolicyDocument': policy_document})

    def create_saml_provider(self, saml_metadata_document, name):
        """
        Creates an IAM entity to describe an identity provider (IdP)
        that supports SAML 2.0.

        The SAML provider that you create with this operation can be
        used as a principal in a role's trust policy to establish a
        trust relationship between AWS and a SAML identity provider.
        You can create an IAM role that supports Web-based single
        sign-on (SSO) to the AWS Management Console or one that
        supports API access to AWS.

        When you create the SAML provider, you upload an a SAML
        metadata document that you get from your IdP and that includes
        the issuer's name, expiration information, and keys that can
        be used to validate the SAML authentication response
        (assertions) that are received from the IdP. You must generate
        the metadata document using the identity management software
        that is used as your organization's IdP.
        This operation requires `Signature Version 4`_.
        For more information, see `Giving Console Access Using SAML`_
        and `Creating Temporary Security Credentials for SAML
        Federation`_ in the Using Temporary Credentials guide.

        :type saml_metadata_document: string
        :param saml_metadata_document: An XML document generated by an identity
            provider (IdP) that supports SAML 2.0. The document includes the
            issuer's name, expiration information, and keys that can be used to
            validate the SAML authentication response (assertions) that are
            received from the IdP. You must generate the metadata document
            using the identity management software that is used as your
            organization's IdP.
        For more information, see `Creating Temporary Security Credentials for
            SAML Federation`_ in the Using Temporary Security Credentials
            guide.

        :type name: string
        :param name: The name of the provider to create.

        """
        params = {
            'SAMLMetadataDocument': saml_metadata_document,
            'Name': name,
        }
        return self.get_response('CreateSAMLProvider', params)

    def list_saml_providers(self):
        """
        Lists the SAML providers in the account.
        This operation requires `Signature Version 4`_.
        """
        return self.get_response('ListSAMLProviders', {}, list_marker='SAMLProviderList')

    def get_saml_provider(self, saml_provider_arn):
        """
        Returns the SAML provider metadocument that was uploaded when
        the provider was created or updated.
        This operation requires `Signature Version 4`_.

        :type saml_provider_arn: string
        :param saml_provider_arn: The Amazon Resource Name (ARN) of the SAML
            provider to get information about.

        """
        params = {'SAMLProviderArn': saml_provider_arn}
        return self.get_response('GetSAMLProvider', params)

    def update_saml_provider(self, saml_provider_arn, saml_metadata_document):
        """
        Updates the metadata document for an existing SAML provider.
        This operation requires `Signature Version 4`_.

        :type saml_provider_arn: string
        :param saml_provider_arn: The Amazon Resource Name (ARN) of the SAML
            provider to update.

        :type saml_metadata_document: string
        :param saml_metadata_document: An XML document generated by an identity
            provider (IdP) that supports SAML 2.0. The document includes the
            issuer's name, expiration information, and keys that can be used to
            validate the SAML authentication response (assertions) that are
            received from the IdP. You must generate the metadata document
            using the identity management software that is used as your
            organization's IdP.

        """
        params = {
            'SAMLMetadataDocument': saml_metadata_document,
            'SAMLProviderArn': saml_provider_arn,
        }
        return self.get_response('UpdateSAMLProvider', params)

    def delete_saml_provider(self, saml_provider_arn):
        """
        Deletes a SAML provider.

        Deleting the provider does not update any roles that reference
        the SAML provider as a principal in their trust policies. Any
        attempt to assume a role that references a SAML provider that
        has been deleted will fail.
        This operation requires `Signature Version 4`_.

        :type saml_provider_arn: string
        :param saml_provider_arn: The Amazon Resource Name (ARN) of the SAML
            provider to delete.

        """
        params = {'SAMLProviderArn': saml_provider_arn}
        return self.get_response('DeleteSAMLProvider', params)

    #
    # IAM Reports
    #

    def generate_credential_report(self):
        """
        Generates a credential report for an account

        A new credential report can only be generated every 4 hours. If one
        hasn't been generated in the last 4 hours then get_credential_report
        will error when called
        """
        params = {}
        return self.get_response('GenerateCredentialReport', params)

    def get_credential_report(self):
        """
        Retrieves a credential report for an account

        A report must have been generated in the last 4 hours to succeed.
        The report is returned as a base64 encoded blob within the response.
        """
        params = {}
        return self.get_response('GetCredentialReport', params)

    def create_virtual_mfa_device(self, path, device_name):
        """
        Creates a new virtual MFA device for the AWS account.

        After creating the virtual MFA, use enable-mfa-device to
        attach the MFA device to an IAM user.

        :type path: string
        :param path: The path for the virtual MFA device.

        :type device_name: string
        :param device_name: The name of the virtual MFA device.
            Used with path to uniquely identify a virtual MFA device.

        """
        params = {
            'Path': path,
            'VirtualMFADeviceName': device_name
        }
        return self.get_response('CreateVirtualMFADevice', params)

    #
    # IAM password policy
    #

    def get_account_password_policy(self):
        """
        Returns the password policy for the AWS account.
        """
        params = {}
        return self.get_response('GetAccountPasswordPolicy', params)

    def delete_account_password_policy(self):
        """
        Delete the password policy currently set for the AWS account.
        """
        params = {}
        return self.get_response('DeleteAccountPasswordPolicy', params)

    def update_account_password_policy(self, allow_users_to_change_password=None,
                                        hard_expiry=None, max_password_age=None ,
                                        minimum_password_length=None ,
                                        password_reuse_prevention=None,
                                        require_lowercase_characters=None,
                                        require_numbers=None, require_symbols=None ,
                                        require_uppercase_characters=None):
        """
        Update the password policy for the AWS account.

        Notes: unset parameters will be reset to Amazon default settings!
            Most of the password policy settings are enforced the next time your users
            change their passwords. When you set minimum length and character type
            requirements, they are enforced the next time your users change their
            passwords - users are not forced to change their existing passwords, even
            if the pre-existing passwords do not adhere to the updated password
            policy. When you set a password expiration period, the expiration period
            is enforced immediately.

        :type allow_users_to_change_password: bool
        :param allow_users_to_change_password: Allows all IAM users in your account
            to use the AWS Management Console to change their own passwords.

        :type hard_expiry: bool
        :param hard_expiry: Prevents IAM users from setting a new password after
            their password has expired.

        :type max_password_age: int
        :param max_password_age: The number of days that an IAM user password is valid.

        :type minimum_password_length: int
        :param minimum_password_length: The minimum number of characters allowed in
            an IAM user password.

        :type password_reuse_prevention: int
        :param password_reuse_prevention: Specifies the number of previous passwords
            that IAM users are prevented from reusing.

        :type require_lowercase_characters: bool
        :param require_lowercase_characters: Specifies whether IAM user passwords
            must contain at least one lowercase character from the ISO basic Latin
            alphabet (``a`` to ``z``).

        :type require_numbers: bool
        :param require_numbers: Specifies whether IAM user passwords must contain at
            least one numeric character (``0`` to ``9``).

        :type require_symbols: bool
        :param require_symbols: Specifies whether IAM user passwords must contain at
            least one of the following non-alphanumeric characters:
            ``! @ # $ % ^ & * ( ) _ + - = [ ] { } | '``

        :type require_uppercase_characters: bool
        :param require_uppercase_characters: Specifies whether IAM user passwords
            must contain at least one uppercase character from the ISO basic Latin
            alphabet (``A`` to ``Z``).
        """
        params = {}
        if allow_users_to_change_password is not None and type(allow_users_to_change_password) is bool:
            params['AllowUsersToChangePassword'] = str(allow_users_to_change_password).lower()
        if hard_expiry is not None and type(allow_users_to_change_password) is bool:
            params['HardExpiry'] = str(hard_expiry).lower()
        if max_password_age is not None:
            params['MaxPasswordAge'] = max_password_age
        if minimum_password_length is not None:
            params['MinimumPasswordLength'] = minimum_password_length
        if password_reuse_prevention is not None:
            params['PasswordReusePrevention'] = password_reuse_prevention
        if require_lowercase_characters is not None and type(allow_users_to_change_password) is bool:
            params['RequireLowercaseCharacters'] = str(require_lowercase_characters).lower()
        if require_numbers is not None and type(allow_users_to_change_password) is bool:
            params['RequireNumbers'] = str(require_numbers).lower()
        if require_symbols is not None and type(allow_users_to_change_password) is bool:
            params['RequireSymbols'] = str(require_symbols).lower()
        if require_uppercase_characters is not None and type(allow_users_to_change_password) is bool:
            params['RequireUppercaseCharacters'] = str(require_uppercase_characters).lower()
        return self.get_response('UpdateAccountPasswordPolicy', params)<|MERGE_RESOLUTION|>--- conflicted
+++ resolved
@@ -65,23 +65,14 @@
                  security_token=None, validate_certs=True, profile_name=None,
                  provider='aws'):
         super(IAMConnection, self).__init__(aws_access_key_id,
-<<<<<<< HEAD
-                                    aws_secret_access_key,
-                                    is_secure, port, proxy,
-                                    proxy_port, proxy_user, proxy_pass,
-                                    host, debug, https_connection_factory,
-                                    path, security_token,
-                                    validate_certs=validate_certs,
-                                    profile_name=profile_name, provider=provider)
-=======
                                             aws_secret_access_key,
                                             is_secure, port, proxy,
                                             proxy_port, proxy_user, proxy_pass,
                                             host, debug, https_connection_factory,
                                             path, security_token,
                                             validate_certs=validate_certs,
-                                            profile_name=profile_name)
->>>>>>> cb8aeec9
+                                            profile_name=profile_name,
+                                            provider=provider)
 
     def _required_auth_capability(self):
         return ['hmac-v4']
