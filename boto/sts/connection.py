--- conflicted
+++ resolved
@@ -71,10 +71,7 @@
                  proxy_user=None, proxy_pass=None, debug=0,
                  https_connection_factory=None, region=None, path='/',
                  converter=None, validate_certs=True, anon=False,
-<<<<<<< HEAD
                  security_token=None, profile_name=None, provider='aws'):
-=======
-                 security_token=None, profile_name=None):
         """
         :type anon: boolean
         :param anon: If this parameter is True, the ``STSConnection`` object
@@ -82,7 +79,6 @@
             Credentials or even search for AWS Credentials to make these
             requests.
         """
->>>>>>> cb8aeec9
         if not region:
             region = RegionInfo(self, self.DefaultRegionName,
                                 self.DefaultRegionEndpoint,
