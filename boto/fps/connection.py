# Copyright (c) 2008 Chris Moyer http://coredumped.org/
# Copyringt (c) 2010 Jason R. Coombs http://www.jaraco.com/
#
# Permission is hereby granted, free of charge, to any person obtaining a
# copy of this software and associated documentation files (the
# "Software"), to deal in the Software without restriction, including
# without limitation the rights to use, copy, modify, merge, publish, dis-
# tribute, sublicense, and/or sell copies of the Software, and to permit
# persons to whom the Software is furnished to do so, subject to the fol-
# lowing conditions:
#
# The above copyright notice and this permission notice shall be included
# in all copies or substantial portions of the Software.
#
# THE SOFTWARE IS PROVIDED "AS IS", WITHOUT WARRANTY OF ANY KIND, EXPRESS
# OR IMPLIED, INCLUDING BUT NOT LIMITED TO THE WARRANTIES OF MERCHANTABIL-
# ITY, FITNESS FOR A PARTICULAR PURPOSE AND NONINFRINGEMENT. IN NO EVENT
# SHALL THE AUTHOR BE LIABLE FOR ANY CLAIM, DAMAGES OR OTHER LIABILITY, 
# WHETHER IN AN ACTION OF CONTRACT, TORT OR OTHERWISE, ARISING FROM,
# OUT OF OR IN CONNECTION WITH THE SOFTWARE OR THE USE OR OTHER DEALINGS
# IN THE SOFTWARE.

import base64
import urllib
import xml.sax
import uuid
import boto
import boto.utils
from boto import handler
from boto.connection import AWSQueryConnection
from boto.resultset import ResultSet
from boto.exception import FPSResponseError

class FPSConnection(AWSQueryConnection):

    APIVersion = '2007-01-08'
    SignatureVersion = '1'

    def __init__(self, aws_access_key_id=None, aws_secret_access_key=None,
                 is_secure=True, port=None, proxy=None, proxy_port=None,
                 proxy_user=None, proxy_pass=None,
                 host='fps.sandbox.amazonaws.com', debug=0,
                 https_connection_factory=None, path="/"):
        AWSQueryConnection.__init__(self, aws_access_key_id, aws_secret_access_key,
                                    is_secure, port, proxy, proxy_port,
                                    proxy_user, proxy_pass, host, debug,
                                    https_connection_factory, path)
    
    def install_payment_instruction(self, instruction, token_type="Unrestricted", transaction_id=None):
        """
        InstallPaymentInstruction
        instruction: The PaymentInstruction to send, for example: 
        
            MyRole=='Caller' orSay 'Roles do not match';
        
        token_type: Defaults to "Unrestricted"
        transaction_id: Defaults to a new ID
        """

        if(transaction_id == None):
            transaction_id = uuid.uuid4()
        params = {}
        params['PaymentInstruction'] = instruction
        params['TokenType'] = token_type
        params['CallerReference'] = transaction_id
        response = self.make_request("InstallPaymentInstruction", params)
        return response
    
    def install_caller_instruction(self, token_type="Unrestricted", transaction_id=None):
        """
        Set us up as a caller
        This will install a new caller_token into the FPS section.
        This should really only be called to regenerate the caller token.
        """
        response = self.install_payment_instruction("MyRole=='Caller';", token_type=token_type, transaction_id=transaction_id)
        body = response.read()
        if(response.status == 200):
            rs = ResultSet()
            h = handler.XmlHandler(rs, self)
            xml.sax.parseString(body, h)
            caller_token = rs.TokenId
            try:
                boto.config.save_system_option("FPS", "caller_token", caller_token)
            except(IOError):
                boto.config.save_user_option("FPS", "caller_token", caller_token)
            return caller_token
        else:
            raise FPSResponseError(response.status, response.reason, body)

    def install_recipient_instruction(self, token_type="Unrestricted", transaction_id=None):
        """
        Set us up as a Recipient
        This will install a new caller_token into the FPS section.
        This should really only be called to regenerate the recipient token.
        """
        response = self.install_payment_instruction("MyRole=='Recipient';", token_type=token_type, transaction_id=transaction_id)
        body = response.read()
        if(response.status == 200):
            rs = ResultSet()
            h = handler.XmlHandler(rs, self)
            xml.sax.parseString(body, h)
            recipient_token = rs.TokenId
            try:
                boto.config.save_system_option("FPS", "recipient_token", recipient_token)
            except(IOError):
                boto.config.save_user_option("FPS", "recipient_token", recipient_token)

            return recipient_token
        else:
            raise FPSResponseError(response.status, response.reason, body)

    def make_url(self, returnURL, paymentReason, pipelineName, **params):
        """
        Generate the URL with the signature required for a transaction
        """
        params['callerKey'] = str(self.aws_access_key_id)
        params['returnURL'] = str(returnURL)
        params['paymentReason'] = str(paymentReason)
        params['pipelineName'] = pipelineName

        if(not params.has_key('callerReference')):
            params['callerReference'] = str(uuid.uuid4())

        deco = [(key.lower(),i,key) for i,key in enumerate(params.keys())]
        deco.sort()
        keys = [key for _,_,key in deco]

        url = ''
        canonical = ''
        for k in keys:
            url += "&%s=%s" % (k, urllib.quote_plus(str(params[k])))
            canonical += "%s%s" % (k, str(params[k]))

        url = "/cobranded-ui/actions/start?%s" % ( url[1:])
        hmac = self.hmac.copy()
        hmac.update(canonical)
        signature = urllib.quote_plus(base64.encodestring(hmac.digest()).strip())

        # use the sandbox authorization endpoint if we're using the
        #  sandbox for API calls.
        endpoint_host = 'authorize.payments.amazon.com'
        if 'sandbox' in self.host:
            endpoint_host = 'authorize.payments-sandbox.amazon.com'
        fmt = "https://%(endpoint_host)s%(url)s&awsSignature=%(signature)s"
        return fmt % vars()

    def pay(self, transactionAmount, senderTokenId,
            recipientTokenId=None, callerTokenId=None,
            chargeFeeTo="Recipient",
            callerReference=None, senderReference=None, recipientReference=None,
            senderDescription=None, recipientDescription=None, callerDescription=None,
            metadata=None, transactionDate=None, reserve=False):
        """
        Make a payment transaction. You must specify the amount.
        This can also perform a Reserve request if 'reserve' is set to True.
        """
        params = {}
        params['SenderTokenId'] = senderTokenId
<<<<<<< HEAD
        params['TransactionAmount.Amount'] = str(transactionAmount)
        params['TransactionAmount.CurrencyCode'] = "USD"
        params['ChargeFeeTo'] = chargeFeeTo
        
        params['RecipientTokenId'] = boto.config.get("FPS", "recipient_token")
        params['CallerTokenId'] = boto.config.get("FPS", "caller_token")
=======
        # this is for 2008-09-17 specification
        #params['TransactionAmount.Value'] = str(transactionAmount)
        #params['TransactionAmount.CurrencyCode'] = "USD"
        params['TransactionAmount'] = str(transactionAmount)
        params['ChargeFeeTo'] = chargeFeeTo
        
        params['RecipientTokenId'] = (
            recipientTokenId if recipientTokenId is not None
            else boto.config.get("FPS", "recipient_token")
            )
        params['CallerTokenId'] = (
            callerTokenId if callerTokenId is not None
            else boto.config.get("FPS", "caller_token")
            )
>>>>>>> 4b0b3a88
        if(transactionDate != None):
            params['TransactionDate'] = transactionDate
        if(senderReference != None):
            params['SenderReference'] = senderReference
        if(recipientReference != None):
            params['RecipientReference'] = recipientReference
        if(senderDescription != None):
            params['SenderDescription'] = senderDescription
        if(recipientDescription != None):
            params['RecipientDescription'] = recipientDescription
        if(callerDescription != None):
            params['CallerDescription'] = callerDescription
        if(metadata != None):
            params['MetaData'] = metadata
        if(callerReference == None):
            callerReference = uuid.uuid4()
        params['CallerReference'] = callerReference
        
        if reserve:
            response = self.make_request("Reserve", params)
        else:
            response = self.make_request("Pay", params)
        body = response.read()
        if(response.status == 200):
            rs = ResultSet()
            h = handler.XmlHandler(rs, self)
            xml.sax.parseString(body, h)
            return rs
        else:
            raise FPSResponseError(response.status, response.reason, body)
    
    def get_transaction_status(self, transactionId):
        """
        Returns the status of a given transaction.
        """
        params = {}
        params['TransactionId'] = transactionId
    
        response = self.make_request("GetTransactionStatus", params)
        body = response.read()
        if(response.status == 200):
            rs = ResultSet()
            h = handler.XmlHandler(rs, self)
            xml.sax.parseString(body, h)
            return rs
        else:
            raise FPSResponseError(response.status, response.reason, body)
    
    def cancel(self, transactionId, description=None):
        """
        Cancels a reserved or pending transaction.
        """
        params = {}
        params['transactionId'] = transactionId
        if(description != None):
            params['description'] = description
        
        response = self.make_request("Cancel", params)
        body = response.read()
        if(response.status == 200):
            rs = ResultSet()
            h = handler.XmlHandler(rs, self)
            xml.sax.parseString(body, h)
            return rs
        else:
            raise FPSResponseError(response.status, response.reason, body)
    
    def settle(self, reserveTransactionId, transactionAmount=None):
        """
        Charges for a reserved payment.
        """
        params = {}
        params['ReserveTransactionId'] = reserveTransactionId
        if(transactionAmount != None):
            params['TransactionAmount'] = transactionAmount
        
        response = self.make_request("Settle", params)
        body = response.read()
        if(response.status == 200):
            rs = ResultSet()
            h = handler.XmlHandler(rs, self)
            xml.sax.parseString(body, h)
            return rs
        else:
            raise FPSResponseError(response.status, response.reason, body)
    
    def refund(self, callerReference, transactionId, refundAmount=None, callerDescription=None):
        """
        Refund a transaction. This refunds the full amount by default unless 'refundAmount' is specified.
        """
        params = {}
        params['CallerReference'] = callerReference
        params['TransactionId'] = transactionId
        if(refundAmount != None):
            params['RefundAmount'] = refundAmount
        if(callerDescription != None):
            params['CallerDescription'] = callerDescription
        
        response = self.make_request("Refund", params)
        body = response.read()
        if(response.status == 200):
            rs = ResultSet()
            h = handler.XmlHandler(rs, self)
            xml.sax.parseString(body, h)
            return rs
        else:
            raise FPSResponseError(response.status, response.reason, body)
    
    def get_recipient_verification_status(self, recipientTokenId):
        """
        Test that the intended recipient has a verified Amazon Payments account.
        """
        params ={}
        params['RecipientTokenId'] = recipientTokenId
        
        response = self.make_request("GetRecipientVerificationStatus", params)
        body = response.read()
        if(response.status == 200):
            rs = ResultSet()
            h = handler.XmlHandler(rs, self)
            xml.sax.parseString(body, h)
            return rs
        else:
            raise FPSResponseError(response.status, response.reason, body)
    
    def get_token_by_caller_reference(self, callerReference):
        """
        Returns details about the token specified by 'callerReference'.
        """
        params ={}
        params['callerReference'] = callerReference
        
        response = self.make_request("GetTokenByCaller", params)
        body = response.read()
        if(response.status == 200):
            rs = ResultSet()
            h = handler.XmlHandler(rs, self)
            xml.sax.parseString(body, h)
            return rs
        else:
            raise FPSResponseError(response.status, response.reason, body)
    def get_token_by_caller_token(self, tokenId):
        """
        Returns details about the token specified by 'callerReference'.
        """
        params ={}
        params['TokenId'] = tokenId
        
        response = self.make_request("GetTokenByCaller", params)
        body = response.read()
        if(response.status == 200):
            rs = ResultSet()
            h = handler.XmlHandler(rs, self)
            xml.sax.parseString(body, h)
            return rs
        else:
            raise FPSResponseError(response.status, response.reason, body)

    def verify_signature(self, end_point_url, http_parameters):
        params = dict(
            UrlEndPoint = end_point_url,
            HttpParameters = http_parameters,
            )
        response = self.make_request("VerifySignature", params)
        body = response.read()
        if(response.status != 200):
            raise FPSResponseError(response.status, response.reason, body)
        rs = ResultSet()
        h = handler.XmlHandler(rs, self)
        xml.sax.parseString(body, h)
        return rs<|MERGE_RESOLUTION|>--- conflicted
+++ resolved
@@ -156,14 +156,6 @@
         """
         params = {}
         params['SenderTokenId'] = senderTokenId
-<<<<<<< HEAD
-        params['TransactionAmount.Amount'] = str(transactionAmount)
-        params['TransactionAmount.CurrencyCode'] = "USD"
-        params['ChargeFeeTo'] = chargeFeeTo
-        
-        params['RecipientTokenId'] = boto.config.get("FPS", "recipient_token")
-        params['CallerTokenId'] = boto.config.get("FPS", "caller_token")
-=======
         # this is for 2008-09-17 specification
         #params['TransactionAmount.Value'] = str(transactionAmount)
         #params['TransactionAmount.CurrencyCode'] = "USD"
@@ -178,7 +170,6 @@
             callerTokenId if callerTokenId is not None
             else boto.config.get("FPS", "caller_token")
             )
->>>>>>> 4b0b3a88
         if(transactionDate != None):
             params['TransactionDate'] = transactionDate
         if(senderReference != None):
