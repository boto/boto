--- conflicted
+++ resolved
@@ -166,19 +166,11 @@
         "eu-central-1": "ec2.eu-central-1.amazonaws.com"
     },
     "ec2containerservice": {
-<<<<<<< HEAD
         "us-east-1": "ecs.us-east-1.amazonaws.com",
         "us-west-2": "ecs.us-west-2.amazonaws.com",
         "eu-west-1": "ecs.eu-west-1.amazonaws.com",
         "ap-northeast-1": "ecs.ap-northeast-1.amazonaws.com",
         "ap-southeast-2": "ecs.ap-southeast-2.amazonaws.com"
-=======
-        "ap-northeast-1": "ecs.ap-northeast-1.amazonaws.com",
-        "ap-southeast-2": "ecs.ap-southeast-2.amazonaws.com",
-        "eu-west-1": "ecs.eu-west-1.amazonaws.com",
-        "us-east-1": "ecs.us-east-1.amazonaws.com",
-        "us-west-2": "ecs.us-west-2.amazonaws.com"
->>>>>>> 9f6e0336
     },
     "elasticache": {
         "ap-northeast-1": "elasticache.ap-northeast-1.amazonaws.com",
@@ -294,7 +286,6 @@
         "sa-east-1": "kms.sa-east-1.amazonaws.com"
     },
     "logs": {
-<<<<<<< HEAD
         "us-east-1": "logs.us-east-1.amazonaws.com",
         "us-west-2": "logs.us-west-2.amazonaws.com",
         "us-west-1": "logs.us-west-1.amazonaws.com",
@@ -303,16 +294,6 @@
         "ap-southeast-1": "logs.ap-southeast-1.amazonaws.com",
         "ap-southeast-2": "logs.ap-southeast-2.amazonaws.com",
         "ap-northeast-1": "logs.ap-northeast-1.amazonaws.com"
-=======
-        "ap-northeast-1": "logs.ap-northeast-1.amazonaws.com",
-        "ap-southeast-1": "logs.ap-southeast-1.amazonaws.com",
-        "ap-southeast-2": "logs.ap-southeast-2.amazonaws.com",
-        "eu-central-1": "logs.eu-central-1.amazonaws.com",
-        "eu-west-1": "logs.eu-west-1.amazonaws.com",
-        "us-east-1": "logs.us-east-1.amazonaws.com",
-        "us-west-1": "logs.us-west-1.amazonaws.com",
-        "us-west-2": "logs.us-west-2.amazonaws.com"
->>>>>>> 9f6e0336
     },
     "opsworks": {
         "us-east-1": "opsworks.us-east-1.amazonaws.com"
