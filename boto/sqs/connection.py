# Copyright (c) 2006-2009 Mitch Garnaat http://garnaat.org/
#
# Permission is hereby granted, free of charge, to any person obtaining a
# copy of this software and associated documentation files (the
# "Software"), to deal in the Software without restriction, including
# without limitation the rights to use, copy, modify, merge, publish, dis-
# tribute, sublicense, and/or sell copies of the Software, and to permit
# persons to whom the Software is furnished to do so, subject to the fol-
# lowing conditions:
#
# The above copyright notice and this permission notice shall be included
# in all copies or substantial portions of the Software.
#
# THE SOFTWARE IS PROVIDED "AS IS", WITHOUT WARRANTY OF ANY KIND, EXPRESS
# OR IMPLIED, INCLUDING BUT NOT LIMITED TO THE WARRANTIES OF MERCHANTABIL-
# ITY, FITNESS FOR A PARTICULAR PURPOSE AND NONINFRINGEMENT. IN NO EVENT
# SHALL THE AUTHOR BE LIABLE FOR ANY CLAIM, DAMAGES OR OTHER LIABILITY,
# WHETHER IN AN ACTION OF CONTRACT, TORT OR OTHERWISE, ARISING FROM,
# OUT OF OR IN CONNECTION WITH THE SOFTWARE OR THE USE OR OTHER DEALINGS
# IN THE SOFTWARE.

import boto
from boto.connection import AWSQueryConnection
from boto.sqs.regioninfo import SQSRegionInfo
from boto.sqs.queue import Queue
from boto.sqs.message import Message
from boto.sqs.attributes import Attributes
from boto.sqs.batchresults import BatchResults
from boto.exception import SQSError, BotoServerError


class SQSConnection(AWSQueryConnection):
    """
    A Connection to the SQS Service.
    """
    DefaultRegionName = boto.config.get('Boto', 'sqs_region_name', 'us-east-1')
    DefaultRegionEndpoint = boto.config.get('Boto', 'sqs_region_endpoint',
                                            'queue.amazonaws.com')
    APIVersion = boto.config.get('Boto', 'sqs_version', '2012-11-05')
    DefaultContentType = 'text/plain'
    ResponseError = SQSError
    AuthServiceName = 'sqs'

    def __init__(self, aws_access_key_id=None, aws_secret_access_key=None,
                 is_secure=True, port=None, proxy=None, proxy_port=None,
                 proxy_user=None, proxy_pass=None, debug=0,
                 https_connection_factory=None, region=None, path='/',
<<<<<<< HEAD
                 security_token=None, validate_certs=True, provider='aws'):
=======
                 security_token=None, validate_certs=True, profile_name=None):
>>>>>>> cb8aeec9
        if not region:
            region = SQSRegionInfo(self, self.DefaultRegionName,
                                   self.DefaultRegionEndpoint, provider=provider)
        self.region = region
        super(SQSConnection, self).__init__(aws_access_key_id,
                                    aws_secret_access_key,
                                    is_secure, port,
                                    proxy, proxy_port,
                                    proxy_user, proxy_pass,
                                    self.region.endpoint, debug,
                                    https_connection_factory, path,
                                    security_token=security_token,
                                    validate_certs=validate_certs,
<<<<<<< HEAD
                                    provider=provider)
=======
                                    profile_name=profile_name)
>>>>>>> cb8aeec9
        self.auth_region_name = self.region.name

    def _required_auth_capability(self):
        return ['hmac-v4']

    def create_queue(self, queue_name, visibility_timeout=None):
        """
        Create an SQS Queue.

        :type queue_name: str or unicode
        :param queue_name: The name of the new queue.  Names are
            scoped to an account and need to be unique within that
            account.  Calling this method on an existing queue name
            will not return an error from SQS unless the value for
            visibility_timeout is different than the value of the
            existing queue of that name.  This is still an expensive
            operation, though, and not the preferred way to check for
            the existence of a queue.  See the
            :func:`boto.sqs.connection.SQSConnection.lookup` method.

        :type visibility_timeout: int
        :param visibility_timeout: The default visibility timeout for
            all messages written in the queue.  This can be overridden
            on a per-message.

        :rtype: :class:`boto.sqs.queue.Queue`
        :return: The newly created queue.

        """
        params = {'QueueName': queue_name}
        if visibility_timeout:
            params['Attribute.1.Name'] = 'VisibilityTimeout'
            params['Attribute.1.Value'] = int(visibility_timeout)
        return self.get_object('CreateQueue', params, Queue)

    def delete_queue(self, queue, force_deletion=False):
        """
        Delete an SQS Queue.

        :type queue: A Queue object
        :param queue: The SQS queue to be deleted

        :type force_deletion: Boolean
        :param force_deletion: A deprecated parameter that is no longer used by
            SQS's API.

        :rtype: bool
        :return: True if the command succeeded, False otherwise
        """
        return self.get_status('DeleteQueue', None, queue.id)

    def purge_queue(self, queue):
        """
        Purge all messages in an SQS Queue.

        :type queue: A Queue object
        :param queue: The SQS queue to be purged

        :rtype: bool
        :return: True if the command succeeded, False otherwise
        """
        return self.get_status('PurgeQueue', None, queue.id)

    def get_queue_attributes(self, queue, attribute='All'):
        """
        Gets one or all attributes of a Queue

        :type queue: A Queue object
        :param queue: The SQS queue to get attributes for

        :type attribute: str
        :type attribute: The specific attribute requested.  If not
            supplied, the default is to return all attributes.  Valid
            attributes are:

            * All
            * ApproximateNumberOfMessages
            * ApproximateNumberOfMessagesNotVisible
            * VisibilityTimeout
            * CreatedTimestamp
            * LastModifiedTimestamp
            * Policy
            * MaximumMessageSize
            * MessageRetentionPeriod
            * QueueArn
            * ApproximateNumberOfMessagesDelayed
            * DelaySeconds
            * ReceiveMessageWaitTimeSeconds
            * RedrivePolicy

        :rtype: :class:`boto.sqs.attributes.Attributes`
        :return: An Attributes object containing request value(s).
        """
        params = {'AttributeName' : attribute}
        return self.get_object('GetQueueAttributes', params,
                               Attributes, queue.id)

    def set_queue_attribute(self, queue, attribute, value):
        params = {'Attribute.Name' : attribute, 'Attribute.Value' : value}
        return self.get_status('SetQueueAttributes', params, queue.id)

    def receive_message(self, queue, number_messages=1,
                        visibility_timeout=None, attributes=None,
                        wait_time_seconds=None, message_attributes=None):
        """
        Read messages from an SQS Queue.

        :type queue: A Queue object
        :param queue: The Queue from which messages are read.

        :type number_messages: int
        :param number_messages: The maximum number of messages to read
                                (default=1)

        :type visibility_timeout: int
        :param visibility_timeout: The number of seconds the message should
            remain invisible to other queue readers
            (default=None which uses the Queues default)

        :type attributes: str
        :param attributes: The name of additional attribute to return
            with response or All if you want all attributes.  The
            default is to return no additional attributes.  Valid
            values:
            * All
            * SenderId
            * SentTimestamp
            * ApproximateReceiveCount
            * ApproximateFirstReceiveTimestamp

        :type wait_time_seconds: int
        :param wait_time_seconds: The duration (in seconds) for which the call
            will wait for a message to arrive in the queue before returning.
            If a message is available, the call will return sooner than
            wait_time_seconds.

        :type message_attributes: list
        :param message_attributes: The name(s) of additional message
            attributes to return. The default is to return no additional
            message attributes. Use ``['All']`` or ``['.*']`` to return all.

        :rtype: list
        :return: A list of :class:`boto.sqs.message.Message` objects.

        """
        params = {'MaxNumberOfMessages' : number_messages}
        if visibility_timeout is not None:
            params['VisibilityTimeout'] = visibility_timeout
        if attributes is not None:
            self.build_list_params(params, attributes, 'AttributeName')
        if wait_time_seconds is not None:
            params['WaitTimeSeconds'] = wait_time_seconds
        if message_attributes is not None:
            self.build_list_params(params, message_attributes,
                                   'MessageAttributeName')
        return self.get_list('ReceiveMessage', params,
                             [('Message', queue.message_class)],
                             queue.id, queue)

    def delete_message(self, queue, message):
        """
        Delete a message from a queue.

        :type queue: A :class:`boto.sqs.queue.Queue` object
        :param queue: The Queue from which messages are read.

        :type message: A :class:`boto.sqs.message.Message` object
        :param message: The Message to be deleted

        :rtype: bool
        :return: True if successful, False otherwise.
        """
        params = {'ReceiptHandle' : message.receipt_handle}
        return self.get_status('DeleteMessage', params, queue.id)

    def delete_message_batch(self, queue, messages):
        """
        Deletes a list of messages from a queue in a single request.

        :type queue: A :class:`boto.sqs.queue.Queue` object.
        :param queue: The Queue to which the messages will be written.

        :type messages: List of :class:`boto.sqs.message.Message` objects.
        :param messages: A list of message objects.
        """
        params = {}
        for i, msg in enumerate(messages):
            prefix = 'DeleteMessageBatchRequestEntry'
            p_name = '%s.%i.Id' % (prefix, (i+1))
            params[p_name] = msg.id
            p_name = '%s.%i.ReceiptHandle' % (prefix, (i+1))
            params[p_name] = msg.receipt_handle
        return self.get_object('DeleteMessageBatch', params, BatchResults,
                               queue.id, verb='POST')

    def delete_message_from_handle(self, queue, receipt_handle):
        """
        Delete a message from a queue, given a receipt handle.

        :type queue: A :class:`boto.sqs.queue.Queue` object
        :param queue: The Queue from which messages are read.

        :type receipt_handle: str
        :param receipt_handle: The receipt handle for the message

        :rtype: bool
        :return: True if successful, False otherwise.
        """
        params = {'ReceiptHandle' : receipt_handle}
        return self.get_status('DeleteMessage', params, queue.id)

    def send_message(self, queue, message_content, delay_seconds=None,
                     message_attributes=None):
        """
        Send a new message to the queue.

        :type queue: A :class:`boto.sqs.queue.Queue` object.
        :param queue: The Queue to which the messages will be written.

        :type message_content: string
        :param message_content: The body of the message

        :type delay_seconds: int
        :param delay_seconds: Number of seconds (0 - 900) to delay this
            message from being processed.

        :type message_attributes: dict
        :param message_attributes: Message attributes to set. Should be
            of the form:

            {
                "name1": {
                    "data_type": "Number",
                    "string_value": "1"
                },
                "name2": {
                    "data_type": "String",
                    "string_value": "Bob"
                }
            }

        """
        params = {'MessageBody' : message_content}
        if delay_seconds:
            params['DelaySeconds'] = int(delay_seconds)

        if message_attributes is not None:
            keys = sorted(message_attributes.keys())
            for i, name in enumerate(keys, start=1):
                attribute = message_attributes[name]
                params['MessageAttribute.%s.Name' % i] = name
                if 'data_type' in attribute:
                    params['MessageAttribute.%s.Value.DataType' % i] = \
                        attribute['data_type']
                if 'string_value' in attribute:
                    params['MessageAttribute.%s.Value.StringValue' % i] = \
                        attribute['string_value']
                if 'binary_value' in attribute:
                    params['MessageAttribute.%s.Value.BinaryValue' % i] = \
                        attribute['binary_value']
                if 'string_list_value' in attribute:
                    params['MessageAttribute.%s.Value.StringListValue' % i] = \
                        attribute['string_list_value']
                if 'binary_list_value' in attribute:
                    params['MessageAttribute.%s.Value.BinaryListValue' % i] = \
                        attribute['binary_list_value']

        return self.get_object('SendMessage', params, Message,
                               queue.id, verb='POST')

    def send_message_batch(self, queue, messages):
        """
        Delivers up to 10 messages to a queue in a single request.

        :type queue: A :class:`boto.sqs.queue.Queue` object.
        :param queue: The Queue to which the messages will be written.

        :type messages: List of lists.
        :param messages: A list of lists or tuples.  Each inner
            tuple represents a single message to be written
            and consists of and ID (string) that must be unique
            within the list of messages, the message body itself
            which can be a maximum of 64K in length, an
            integer which represents the delay time (in seconds)
            for the message (0-900) before the message will
            be delivered to the queue, and an optional dict of
            message attributes like those passed to ``send_message``
            above.

        """
        params = {}
        for i, msg in enumerate(messages):
            base = 'SendMessageBatchRequestEntry.%i' % (i + 1)
            params['%s.Id' % base] = msg[0]
            params['%s.MessageBody' % base] = msg[1]
            params['%s.DelaySeconds' % base] = msg[2]
            if len(msg) > 3:
                base += '.MessageAttribute'
                keys = sorted(msg[3].keys())
                for j, name in enumerate(keys):
                    attribute = msg[3][name]

                    p_name = '%s.%i.Name' % (base, j + 1)
                    params[p_name] = name

                    if 'data_type' in attribute:
                        p_name = '%s.%i.DataType' % (base, j + 1)
                        params[p_name] = attribute['data_type']
                    if 'string_value' in attribute:
                        p_name = '%s.%i.StringValue' % (base, j + 1)
                        params[p_name] = attribute['string_value']
                    if 'binary_value' in attribute:
                        p_name = '%s.%i.BinaryValue' % (base, j + 1)
                        params[p_name] = attribute['binary_value']
                    if 'string_list_value' in attribute:
                        p_name = '%s.%i.StringListValue' % (base, j + 1)
                        params[p_name] = attribute['string_list_value']
                    if 'binary_list_value' in attribute:
                        p_name = '%s.%i.BinaryListValue' % (base, j + 1)
                        params[p_name] = attribute['binary_list_value']

        return self.get_object('SendMessageBatch', params, BatchResults,
                               queue.id, verb='POST')

    def change_message_visibility(self, queue, receipt_handle,
                                  visibility_timeout):
        """
        Extends the read lock timeout for the specified message from
        the specified queue to the specified value.

        :type queue: A :class:`boto.sqs.queue.Queue` object
        :param queue: The Queue from which messages are read.

        :type receipt_handle: str
        :param receipt_handle: The receipt handle associated with the message
                               whose visibility timeout will be changed.

        :type visibility_timeout: int
        :param visibility_timeout: The new value of the message's visibility
                                   timeout in seconds.
        """
        params = {'ReceiptHandle' : receipt_handle,
                  'VisibilityTimeout' : visibility_timeout}
        return self.get_status('ChangeMessageVisibility', params, queue.id)

    def change_message_visibility_batch(self, queue, messages):
        """
        A batch version of change_message_visibility that can act
        on up to 10 messages at a time.

        :type queue: A :class:`boto.sqs.queue.Queue` object.
        :param queue: The Queue to which the messages will be written.

        :type messages: List of tuples.
        :param messages: A list of tuples where each tuple consists
            of a :class:`boto.sqs.message.Message` object and an integer
            that represents the new visibility timeout for that message.
        """
        params = {}
        for i, t in enumerate(messages):
            prefix = 'ChangeMessageVisibilityBatchRequestEntry'
            p_name = '%s.%i.Id' % (prefix, (i+1))
            params[p_name] = t[0].id
            p_name = '%s.%i.ReceiptHandle' % (prefix, (i+1))
            params[p_name] = t[0].receipt_handle
            p_name = '%s.%i.VisibilityTimeout' % (prefix, (i+1))
            params[p_name] = t[1]
        return self.get_object('ChangeMessageVisibilityBatch',
                               params, BatchResults,
                               queue.id, verb='POST')

    def get_all_queues(self, prefix=''):
        """
        Retrieves all queues.

        :keyword str prefix: Optionally, only return queues that start with
            this value.
        :rtype: list
        :returns: A list of :py:class:`boto.sqs.queue.Queue` instances.
        """
        params = {}
        if prefix:
            params['QueueNamePrefix'] = prefix
        return self.get_list('ListQueues', params, [('QueueUrl', Queue)])

    def get_queue(self, queue_name, owner_acct_id=None):
        """
        Retrieves the queue with the given name, or ``None`` if no match
        was found.

        :param str queue_name: The name of the queue to retrieve.
        :param str owner_acct_id: Optionally, the AWS account ID of the account that created the queue.
        :rtype: :py:class:`boto.sqs.queue.Queue` or ``None``
        :returns: The requested queue, or ``None`` if no match was found.
        """
        params = {'QueueName': queue_name}
        if owner_acct_id:
            params['QueueOwnerAWSAccountId']=owner_acct_id
        try:
            return self.get_object('GetQueueUrl', params, Queue)
        except SQSError:
            return None

    lookup = get_queue

    def get_dead_letter_source_queues(self, queue):
        """
        Retrieves the dead letter source queues for a given queue.

        :type queue: A :class:`boto.sqs.queue.Queue` object.
        :param queue: The queue for which to get DL source queues
        :rtype: list
        :returns: A list of :py:class:`boto.sqs.queue.Queue` instances.
        """
        params = {'QueueUrl': queue.url}
        return self.get_list('ListDeadLetterSourceQueues', params,
                             [('QueueUrl', Queue)])

    #
    # Permissions methods
    #

    def add_permission(self, queue, label, aws_account_id, action_name):
        """
        Add a permission to a queue.

        :type queue: :class:`boto.sqs.queue.Queue`
        :param queue: The queue object

        :type label: str or unicode
        :param label: A unique identification of the permission you are setting.
            Maximum of 80 characters ``[0-9a-zA-Z_-]``
            Example, AliceSendMessage

        :type aws_account_id: str or unicode
        :param principal_id: The AWS account number of the principal
            who will be given permission.  The principal must have an
            AWS account, but does not need to be signed up for Amazon
            SQS. For information about locating the AWS account
            identification.

        :type action_name: str or unicode
        :param action_name: The action.  Valid choices are:
            * *
            * SendMessage
            * ReceiveMessage
            * DeleteMessage
            * ChangeMessageVisibility
            * GetQueueAttributes

        :rtype: bool
        :return: True if successful, False otherwise.

        """
        params = {'Label': label,
                  'AWSAccountId' : aws_account_id,
                  'ActionName' : action_name}
        return self.get_status('AddPermission', params, queue.id)

    def remove_permission(self, queue, label):
        """
        Remove a permission from a queue.

        :type queue: :class:`boto.sqs.queue.Queue`
        :param queue: The queue object

        :type label: str or unicode
        :param label: The unique label associated with the permission
                      being removed.

        :rtype: bool
        :return: True if successful, False otherwise.
        """
        params = {'Label': label}
        return self.get_status('RemovePermission', params, queue.id)<|MERGE_RESOLUTION|>--- conflicted
+++ resolved
@@ -45,11 +45,8 @@
                  is_secure=True, port=None, proxy=None, proxy_port=None,
                  proxy_user=None, proxy_pass=None, debug=0,
                  https_connection_factory=None, region=None, path='/',
-<<<<<<< HEAD
-                 security_token=None, validate_certs=True, provider='aws'):
-=======
-                 security_token=None, validate_certs=True, profile_name=None):
->>>>>>> cb8aeec9
+                 security_token=None, validate_certs=True, profile_name=None,
+                 provider='aws'):
         if not region:
             region = SQSRegionInfo(self, self.DefaultRegionName,
                                    self.DefaultRegionEndpoint, provider=provider)
@@ -63,11 +60,8 @@
                                     https_connection_factory, path,
                                     security_token=security_token,
                                     validate_certs=validate_certs,
-<<<<<<< HEAD
-                                    provider=provider)
-=======
+                                    provider=provider,
                                     profile_name=profile_name)
->>>>>>> cb8aeec9
         self.auth_region_name = self.region.name
 
     def _required_auth_capability(self):
