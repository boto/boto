# Copyright (c) 2006-2012 Mitch Garnaat http://garnaat.org/
#
# Permission is hereby granted, free of charge, to any person obtaining a
# copy of this software and associated documentation files (the
# "Software"), to deal in the Software without restriction, including
# without limitation the rights to use, copy, modify, merge, publish, dis-
# tribute, sublicense, and/or sell copies of the Software, and to permit
# persons to whom the Software is furnished to do so, subject to the fol-
# lowing conditions:
#
# The above copyright notice and this permission notice shall be included
# in all copies or substantial portions of the Software.
#
# THE SOFTWARE IS PROVIDED "AS IS", WITHOUT WARRANTY OF ANY KIND, EXPRESS
# OR IMPLIED, INCLUDING BUT NOT LIMITED TO THE WARRANTIES OF MERCHANTABIL-
# ITY, FITNESS FOR A PARTICULAR PURPOSE AND NONINFRINGEMENT. IN NO EVENT
# SHALL THE AUTHOR BE LIABLE FOR ANY CLAIM, DAMAGES OR OTHER LIABILITY,
# WHETHER IN AN ACTION OF CONTRACT, TORT OR OTHERWISE, ARISING FROM,
# OUT OF OR IN CONNECTION WITH THE SOFTWARE OR THE USE OR OTHER DEALINGS
# IN THE SOFTWARE.
#

from boto.sqs.regioninfo import SQSRegionInfo
from boto.regioninfo import get_regions


def regions(provider=None):
    """
    Get all available regions for the SQS service.

    :rtype: list
    :return: A list of :class:`boto.sqs.regioninfo.RegionInfo`
    """
    from boto.sqs.connection import SQSConnection
    return get_regions(
        'sqs',
        region_cls=SQSRegionInfo,
<<<<<<< HEAD
        provider=provider
=======
        connection_cls=SQSConnection
>>>>>>> cb8aeec9
    )


def connect_to_region(region_name, **kw_params):
    for region in regions():
        if region.name == region_name:
            return region.connect(**kw_params)
    return None<|MERGE_RESOLUTION|>--- conflicted
+++ resolved
@@ -35,11 +35,8 @@
     return get_regions(
         'sqs',
         region_cls=SQSRegionInfo,
-<<<<<<< HEAD
-        provider=provider
-=======
+        provider=provider,
         connection_cls=SQSConnection
->>>>>>> cb8aeec9
     )
 
 
