--- conflicted
+++ resolved
@@ -1088,16 +1088,6 @@
                  proxy_user=None, proxy_pass=None, host=None, debug=0,
                  https_connection_factory=None, path='/', security_token=None,
                  validate_certs=True, profile_name=None, provider='aws'):
-<<<<<<< HEAD
-        super(AWSQueryConnection, self).__init__(host, aws_access_key_id,
-                                   aws_secret_access_key,
-                                   is_secure, port, proxy,
-                                   proxy_port, proxy_user, proxy_pass,
-                                   debug, https_connection_factory, path,
-                                   security_token=security_token,
-                                   validate_certs=validate_certs,
-                                   profile_name=profile_name, provider=provider)
-=======
         super(AWSQueryConnection, self).__init__(
             host, aws_access_key_id,
             aws_secret_access_key,
@@ -1108,7 +1098,6 @@
             validate_certs=validate_certs,
             profile_name=profile_name,
             provider=provider)
->>>>>>> cb8aeec9
 
     def _required_auth_capability(self):
         return []
