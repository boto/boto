# Copyright (c) 2012-2014 Andy Davidoff http://www.disruptek.com/
#
# Permission is hereby granted, free of charge, to any person obtaining a
# copy of this software and associated documentation files (the
# "Software"), to deal in the Software without restriction, including
# without limitation the rights to use, copy, modify, merge, publish, dis-
# tribute, sublicense, and/or sell copies of the Software, and to permit
# persons to whom the Software is furnished to do so, subject to the fol-
# lowing conditions:
#
# The above copyright notice and this permission notice shall be included
# in all copies or substantial portions of the Software.
#
# THE SOFTWARE IS PROVIDED "AS IS", WITHOUT WARRANTY OF ANY KIND, EXPRESS
# OR IMPLIED, INCLUDING BUT NOT LIMITED TO THE WARRANTIES OF MERCHANTABIL-
# ITY, FITNESS FOR A PARTICULAR PURPOSE AND NONINFRINGEMENT. IN NO EVENT
# SHALL THE AUTHOR BE LIABLE FOR ANY CLAIM, DAMAGES OR OTHER LIABILITY,
# WHETHER IN AN ACTION OF CONTRACT, TORT OR OTHERWISE, ARISING FROM,
# OUT OF OR IN CONNECTION WITH THE SOFTWARE OR THE USE OR OTHER DEALINGS
# IN THE SOFTWARE.
import xml.sax
import hashlib
import string
import collections
from boto.connection import AWSQueryConnection
from boto.exception import BotoServerError
import boto.mws.exception
import boto.mws.response
from boto.handler import XmlHandler
from boto.compat import filter, map, six, encodebytes

__all__ = ['MWSConnection']

api_version_path = {
    'Feeds':             ('2009-01-01', 'Merchant', '/'),
    'Reports':           ('2009-01-01', 'Merchant', '/'),
    'Orders':            ('2013-09-01', 'SellerId', '/Orders/2013-09-01'),
    'Products':          ('2011-10-01', 'SellerId', '/Products/2011-10-01'),
    'Sellers':           ('2011-07-01', 'SellerId', '/Sellers/2011-07-01'),
    'Inbound':           ('2010-10-01', 'SellerId',
                          '/FulfillmentInboundShipment/2010-10-01'),
    'Outbound':          ('2010-10-01', 'SellerId',
                          '/FulfillmentOutboundShipment/2010-10-01'),
    'Inventory':         ('2010-10-01', 'SellerId',
                          '/FulfillmentInventory/2010-10-01'),
    'Recommendations':   ('2013-04-01', 'SellerId',
                          '/Recommendations/2013-04-01'),
    'CustomerInfo':      ('2014-03-01', 'SellerId',
                          '/CustomerInformation/2014-03-01'),
    'CartInfo':          ('2014-03-01', 'SellerId',
                          '/CartInformation/2014-03-01'),
    'Subscriptions':     ('2013-07-01', 'SellerId',
                          '/Subscriptions/2013-07-01'),
    'OffAmazonPayments': ('2013-01-01', 'SellerId',
                          '/OffAmazonPayments/2013-01-01'),
}
content_md5 = lambda c: encodebytes(hashlib.md5(c).digest()).strip()
decorated_attrs = ('action', 'response', 'section',
                   'quota', 'restore', 'version')
api_call_map = {}


def add_attrs_from(func, to):
    for attr in decorated_attrs:
        setattr(to, attr, getattr(func, attr, None))
    to.__wrapped__ = func
    return to


def structured_lists(*fields):

    def decorator(func):

        def wrapper(self, *args, **kw):
            for key, acc in [f.split('.') for f in fields]:
                if key in kw:
                    newkey = key + '.' + acc + (acc and '.' or '')
                    for i in range(len(kw[key])):
                        kw[newkey + str(i + 1)] = kw[key][i]
                    kw.pop(key)
            return func(self, *args, **kw)
        wrapper.__doc__ = "{0}\nLists: {1}".format(func.__doc__,
                                                   ', '.join(fields))
        return add_attrs_from(func, to=wrapper)
    return decorator


def http_body(field):

    def decorator(func):

        def wrapper(*args, **kw):
            if any([f not in kw for f in (field, 'content_type')]):
                message = "{0} requires {1} and content_type arguments for " \
                          "building HTTP body".format(func.action, field)
                raise KeyError(message)
            kw['body'] = kw.pop(field)
            kw['headers'] = {
                'Content-Type': kw.pop('content_type'),
                'Content-MD5':  content_md5(kw['body']),
            }
            return func(*args, **kw)
        wrapper.__doc__ = "{0}\nRequired HTTP Body: " \
                          "{1}".format(func.__doc__, field)
        return add_attrs_from(func, to=wrapper)
    return decorator


def destructure_object(value, into, prefix, members=False):
    if isinstance(value, boto.mws.response.ResponseElement):
        destructure_object(value.__dict__, into, prefix, members=members)
    elif isinstance(value, collections.Mapping):
        for name in value:
            if name.startswith('_'):
                continue
            destructure_object(value[name], into, prefix + '.' + name,
                               members=members)
    elif isinstance(value, six.string_types):
        into[prefix] = value
    elif isinstance(value, collections.Iterable):
        for index, element in enumerate(value):
            suffix = (members and '.member.' or '.') + str(index + 1)
            destructure_object(element, into, prefix + suffix,
                               members=members)
    elif isinstance(value, bool):
        into[prefix] = str(value).lower()
    else:
        into[prefix] = value


def structured_objects(*fields, **kwargs):

    def decorator(func):

        def wrapper(*args, **kw):
            members = kwargs.get('members', False)
            for field in filter(lambda i: i in kw, fields):
                destructure_object(kw.pop(field), kw, field, members=members)
            return func(*args, **kw)
        wrapper.__doc__ = "{0}\nElement|Iter|Map: {1}\n" \
                          "(ResponseElement or anything iterable/dict-like)" \
                          .format(func.__doc__, ', '.join(fields))
        return add_attrs_from(func, to=wrapper)
    return decorator


def requires(*groups):

    def decorator(func):

        def requires(*args, **kw):
            hasgroup = lambda group: all(key in kw for key in group)
            if 1 != len(list(filter(hasgroup, groups))):
                message = ' OR '.join(['+'.join(g) for g in groups])
                message = "{0} requires {1} argument(s)" \
                          "".format(func.action, message)
                raise KeyError(message)
            return func(*args, **kw)
        message = ' OR '.join(['+'.join(g) for g in groups])
        requires.__doc__ = "{0}\nRequired: {1}".format(func.__doc__,
                                                       message)
        return add_attrs_from(func, to=requires)
    return decorator


def exclusive(*groups):

    def decorator(func):

        def wrapper(*args, **kw):
            hasgroup = lambda group: all(key in kw for key in group)
            if len(list(filter(hasgroup, groups))) not in (0, 1):
                message = ' OR '.join(['+'.join(g) for g in groups])
                message = "{0} requires either {1}" \
                          "".format(func.action, message)
                raise KeyError(message)
            return func(*args, **kw)
        message = ' OR '.join(['+'.join(g) for g in groups])
        wrapper.__doc__ = "{0}\nEither: {1}".format(func.__doc__,
                                                    message)
        return add_attrs_from(func, to=wrapper)
    return decorator


def dependent(field, *groups):

    def decorator(func):

        def wrapper(*args, **kw):
            hasgroup = lambda group: all(key in kw for key in group)
            if field in kw and not any(hasgroup(g) for g in groups):
                message = ' OR '.join(['+'.join(g) for g in groups])
                message = "{0} argument {1} requires {2}" \
                          "".format(func.action, field, message)
                raise KeyError(message)
            return func(*args, **kw)
        message = ' OR '.join(['+'.join(g) for g in groups])
        wrapper.__doc__ = "{0}\n{1} requires: {2}".format(func.__doc__,
                                                          field,
                                                          message)
        return add_attrs_from(func, to=wrapper)
    return decorator


def requires_some_of(*fields):

    def decorator(func):

        def requires(*args, **kw):
            if not any(i in kw for i in fields):
                message = "{0} requires at least one of {1} argument(s)" \
                          "".format(func.action, ', '.join(fields))
                raise KeyError(message)
            return func(*args, **kw)
        requires.__doc__ = "{0}\nSome Required: {1}".format(func.__doc__,
                                                            ', '.join(fields))
        return add_attrs_from(func, to=requires)
    return decorator


def boolean_arguments(*fields):

    def decorator(func):

        def wrapper(*args, **kw):
            for field in [f for f in fields if isinstance(kw.get(f), bool)]:
                kw[field] = str(kw[field]).lower()
            return func(*args, **kw)
        wrapper.__doc__ = "{0}\nBooleans: {1}".format(func.__doc__,
                                                      ', '.join(fields))
        return add_attrs_from(func, to=wrapper)
    return decorator


def api_action(section, quota, restore, *api):

    def decorator(func, quota=int(quota), restore=float(restore)):
        version, accesskey, path = api_version_path[section]
        action = ''.join(api or map(str.capitalize, func.__name__.split('_')))

        def wrapper(self, *args, **kw):
            kw.setdefault(accesskey, getattr(self, accesskey, None))
            if kw[accesskey] is None:
                message = "{0} requires {1} argument. Set the " \
                          "MWSConnection.{2} attribute?" \
                          "".format(action, accesskey, accesskey)
                raise KeyError(message)
            kw['Action'] = action
            kw['Version'] = version
            response = self._response_factory(action, connection=self)
            request = dict(path=path, quota=quota, restore=restore)
            return func(self, request, response, *args, **kw)
        for attr in decorated_attrs:
            setattr(wrapper, attr, locals().get(attr))
        wrapper.__doc__ = "MWS {0}/{1} API call; quota={2} restore={3:.2f}\n" \
                          "{4}".format(action, version, quota, restore,
                                       func.__doc__)
        api_call_map[action] = func.__name__
        return wrapper
    return decorator


class MWSConnection(AWSQueryConnection):

    ResponseFactory = boto.mws.response.ResponseFactory
    ResponseErrorFactory = boto.mws.exception.ResponseErrorFactory

    def __init__(self, *args, **kw):
        kw.setdefault('host', 'mws.amazonservices.com')
        self._sandboxed = kw.pop('sandbox', False)
        self.Merchant = kw.pop('Merchant', None) or kw.get('SellerId')
        self.SellerId = kw.pop('SellerId', None) or self.Merchant
        kw = self._setup_factories(kw.pop('factory_scopes', []), **kw)
        super(MWSConnection, self).__init__(*args, **kw)

    def _setup_factories(self, extrascopes, **kw):
        for factory, (scope, Default) in {
            'response_factory':
                (boto.mws.response, self.ResponseFactory),
            'response_error_factory':
                (boto.mws.exception, self.ResponseErrorFactory),
        }.items():
            if factory in kw:
                setattr(self, '_' + factory, kw.pop(factory))
            else:
                scopes = extrascopes + [scope]
                setattr(self, '_' + factory, Default(scopes=scopes))
        return kw

    def _sandboxify(self, path):
        if not self._sandboxed:
            return path
        splat = path.split('/')
        splat[-2] += '_Sandbox'
        return '/'.join(splat)

    def _required_auth_capability(self):
        return ['mws']

    def _post_request(self, request, params, parser, body='', headers=None):
        """Make a POST request, optionally with a content body,
           and return the response, optionally as raw text.
        """
        headers = headers or {}
        path = self._sandboxify(request['path'])
        request = self.build_base_http_request('POST', path, None, data=body,
                                               params=params, headers=headers,
                                               host=self.host)
        try:
            response = self._mexe(request, override_num_retries=None)
        except BotoServerError as bs:
            raise self._response_error_factory(bs.status, bs.reason, bs.body)
        body = response.read()
        boto.log.debug(body)
        if not body:
            boto.log.error('Null body %s' % body)
            raise self._response_error_factory(response.status,
                                               response.reason, body)
        if response.status != 200:
            boto.log.error('%s %s' % (response.status, response.reason))
            boto.log.error('%s' % body)
            raise self._response_error_factory(response.status,
                                               response.reason, body)
        digest = response.getheader('Content-MD5')
        if digest is not None:
            assert content_md5(body) == digest
        contenttype = response.getheader('Content-Type')
        return self._parse_response(parser, contenttype, body)

    def _parse_response(self, parser, contenttype, body):
        if not contenttype.startswith('text/xml'):
            return body
        handler = XmlHandler(parser, self)
        xml.sax.parseString(body, handler)
        return parser

    def method_for(self, name):
        """Return the MWS API method referred to in the argument.
           The named method can be in CamelCase or underlined_lower_case.
           This is the complement to MWSConnection.any_call.action
        """
        action = '_' in name and string.capwords(name, '_') or name
        if action in api_call_map:
            return getattr(self, api_call_map[action])
        return None

    def iter_call(self, call, *args, **kw):
        """Pass a call name as the first argument and a generator
           is returned for the initial response and any continuation
           call responses made using the NextToken.
        """
        method = self.method_for(call)
        assert method, 'No call named "{0}"'.format(call)
        return self.iter_response(method(*args, **kw))

    def iter_response(self, response):
        """Pass a call's response as the initial argument and a
           generator is returned for the initial response and any
           continuation call responses made using the NextToken.
        """
        yield response
        more = self.method_for(response._action + 'ByNextToken')
        while more and response._result.HasNext == 'true':
            response = more(NextToken=response._result.NextToken)
            yield response

    @requires(['FeedType'])
    @boolean_arguments('PurgeAndReplace')
    @http_body('FeedContent')
    @structured_lists('MarketplaceIdList.Id')
    @api_action('Feeds', 15, 120)
    def submit_feed(self, request, response, headers=None, body='', **kw):
        """Uploads a feed for processing by Amazon MWS.
        """
        headers = headers or {}
        return self._post_request(request, kw, response, body=body,
                                  headers=headers)

    @structured_lists('FeedSubmissionIdList.Id', 'FeedTypeList.Type',
                      'FeedProcessingStatusList.Status')
    @api_action('Feeds', 10, 45)
    def get_feed_submission_list(self, request, response, **kw):
        """Returns a list of all feed submissions submitted in the
           previous 90 days.
        """
        return self._post_request(request, kw, response)

    @requires(['NextToken'])
    @api_action('Feeds', 0, 0)
    def get_feed_submission_list_by_next_token(self, request, response, **kw):
        """Returns a list of feed submissions using the NextToken parameter.
        """
        return self._post_request(request, kw, response)

    @structured_lists('FeedTypeList.Type', 'FeedProcessingStatusList.Status')
    @api_action('Feeds', 10, 45)
    def get_feed_submission_count(self, request, response, **kw):
        """Returns a count of the feeds submitted in the previous 90 days.
        """
        return self._post_request(request, kw, response)

    @structured_lists('FeedSubmissionIdList.Id', 'FeedTypeList.Type')
    @api_action('Feeds', 10, 45)
    def cancel_feed_submissions(self, request, response, **kw):
        """Cancels one or more feed submissions and returns a
           count of the feed submissions that were canceled.
        """
        return self._post_request(request, kw, response)

    @requires(['FeedSubmissionId'])
    @api_action('Feeds', 15, 60)
    def get_feed_submission_result(self, request, response, **kw):
        """Returns the feed processing report.
        """
        return self._post_request(request, kw, response)

    def get_service_status(self, **kw):
        """Instruct the user on how to get service status.
        """
        sections = ', '.join(map(str.lower, api_version_path.keys()))
        message = "Use {0}.get_(section)_service_status(), " \
                  "where (section) is one of the following: " \
                  "{1}".format(self.__class__.__name__, sections)
        raise AttributeError(message)

    @requires(['ReportType'])
    @structured_lists('MarketplaceIdList.Id')
    @boolean_arguments('ReportOptions=ShowSalesChannel')
    @api_action('Reports', 15, 60)
    def request_report(self, request, response, **kw):
        """Creates a report request and submits the request to Amazon MWS.
        """
        return self._post_request(request, kw, response)

    @structured_lists('ReportRequestIdList.Id', 'ReportTypeList.Type',
                      'ReportProcessingStatusList.Status')
    @api_action('Reports', 10, 45)
    def get_report_request_list(self, request, response, **kw):
        """Returns a list of report requests that you can use to get the
           ReportRequestId for a report.
        """
        return self._post_request(request, kw, response)

    @requires(['NextToken'])
    @api_action('Reports', 0, 0)
    def get_report_request_list_by_next_token(self, request, response, **kw):
        """Returns a list of report requests using the NextToken,
           which was supplied by a previous request to either
           GetReportRequestListByNextToken or GetReportRequestList, where
           the value of HasNext was true in that previous request.
        """
        return self._post_request(request, kw, response)

    @structured_lists('ReportTypeList.Type',
                      'ReportProcessingStatusList.Status')
    @api_action('Reports', 10, 45)
    def get_report_request_count(self, request, response, **kw):
        """Returns a count of report requests that have been submitted
           to Amazon MWS for processing.
        """
        return self._post_request(request, kw, response)

    @api_action('Reports', 10, 45)
    def cancel_report_requests(self, request, response, **kw):
        """Cancel one or more report requests, returning the count of the
           canceled report requests and the report request information.
        """
        return self._post_request(request, kw, response)

    @boolean_arguments('Acknowledged')
    @structured_lists('ReportRequestIdList.Id', 'ReportTypeList.Type')
    @api_action('Reports', 10, 60)
    def get_report_list(self, request, response, **kw):
        """Returns a list of reports that were created in the previous
           90 days that match the query parameters.
        """
        return self._post_request(request, kw, response)

    @requires(['NextToken'])
    @api_action('Reports', 0, 0)
    def get_report_list_by_next_token(self, request, response, **kw):
        """Returns a list of reports using the NextToken, which
           was supplied by a previous request to either
           GetReportListByNextToken or GetReportList, where the
           value of HasNext was true in the previous call.
        """
        return self._post_request(request, kw, response)

    @boolean_arguments('Acknowledged')
    @structured_lists('ReportTypeList.Type')
    @api_action('Reports', 10, 45)
    def get_report_count(self, request, response, **kw):
        """Returns a count of the reports, created in the previous 90 days,
           with a status of _DONE_ and that are available for download.
        """
        return self._post_request(request, kw, response)

    @requires(['ReportId'])
    @api_action('Reports', 15, 60)
    def get_report(self, request, response, **kw):
        """Returns the contents of a report.
        """
        return self._post_request(request, kw, response)

    @requires(['ReportType', 'Schedule'])
    @api_action('Reports', 10, 45)
    def manage_report_schedule(self, request, response, **kw):
        """Creates, updates, or deletes a report request schedule for
           a specified report type.
        """
        return self._post_request(request, kw, response)

    @structured_lists('ReportTypeList.Type')
    @api_action('Reports', 10, 45)
    def get_report_schedule_list(self, request, response, **kw):
        """Returns a list of order report requests that are scheduled
           to be submitted to Amazon MWS for processing.
        """
        return self._post_request(request, kw, response)

    @requires(['NextToken'])
    @api_action('Reports', 0, 0)
    def get_report_schedule_list_by_next_token(self, request, response, **kw):
        """Returns a list of report requests using the NextToken,
           which was supplied by a previous request to either
           GetReportScheduleListByNextToken or GetReportScheduleList,
           where the value of HasNext was true in that previous request.
        """
        return self._post_request(request, kw, response)

    @structured_lists('ReportTypeList.Type')
    @api_action('Reports', 10, 45)
    def get_report_schedule_count(self, request, response, **kw):
        """Returns a count of order report requests that are scheduled
           to be submitted to Amazon MWS.
        """
        return self._post_request(request, kw, response)

    @requires(['ReportIdList'])
    @boolean_arguments('Acknowledged')
    @structured_lists('ReportIdList.Id')
    @api_action('Reports', 10, 45)
    def update_report_acknowledgements(self, request, response, **kw):
        """Updates the acknowledged status of one or more reports.
        """
        return self._post_request(request, kw, response)

    @requires(['ShipFromAddress', 'InboundShipmentPlanRequestItems'])
    @structured_objects('ShipFromAddress', 'InboundShipmentPlanRequestItems')
    @api_action('Inbound', 30, 0.5)
    def create_inbound_shipment_plan(self, request, response, **kw):
        """Returns the information required to create an inbound shipment.
        """
        return self._post_request(request, kw, response)

    @requires(['ShipmentId', 'InboundShipmentHeader', 'InboundShipmentItems'])
    @structured_objects('InboundShipmentHeader', 'InboundShipmentItems')
    @api_action('Inbound', 30, 0.5)
    def create_inbound_shipment(self, request, response, **kw):
        """Creates an inbound shipment.
        """
        return self._post_request(request, kw, response)

    @requires(['ShipmentId'])
    @structured_objects('InboundShipmentHeader', 'InboundShipmentItems')
    @api_action('Inbound', 30, 0.5)
    def update_inbound_shipment(self, request, response, **kw):
        """Updates an existing inbound shipment.  Amazon documentation
           is ambiguous as to whether the InboundShipmentHeader and
           InboundShipmentItems arguments are required.
        """
        return self._post_request(request, kw, response)

    @requires_some_of('ShipmentIdList', 'ShipmentStatusList')
    @structured_lists('ShipmentIdList.Id', 'ShipmentStatusList.Status')
    @api_action('Inbound', 30, 0.5)
    def list_inbound_shipments(self, request, response, **kw):
        """Returns a list of inbound shipments based on criteria that
           you specify.
        """
        return self._post_request(request, kw, response)

    @requires(['NextToken'])
    @api_action('Inbound', 30, 0.5)
    def list_inbound_shipments_by_next_token(self, request, response, **kw):
        """Returns the next page of inbound shipments using the NextToken
           parameter.
        """
        return self._post_request(request, kw, response)

    @requires(['ShipmentId'], ['LastUpdatedAfter', 'LastUpdatedBefore'])
    @api_action('Inbound', 30, 0.5)
    def list_inbound_shipment_items(self, request, response, **kw):
        """Returns a list of items in a specified inbound shipment, or a
           list of items that were updated within a specified time frame.
        """
        return self._post_request(request, kw, response)

    @requires(['NextToken'])
    @api_action('Inbound', 30, 0.5)
    def list_inbound_shipment_items_by_next_token(self, request, response, **kw):
        """Returns the next page of inbound shipment items using the
           NextToken parameter.
        """
        return self._post_request(request, kw, response)

    @api_action('Inbound', 2, 300, 'GetServiceStatus')
    def get_inbound_service_status(self, request, response, **kw):
        """Returns the operational status of the Fulfillment Inbound
           Shipment API section.
        """
        return self._post_request(request, kw, response)

    @requires(['SellerSkus'], ['QueryStartDateTime'])
    @structured_lists('SellerSkus.member')
    @api_action('Inventory', 30, 0.5)
    def list_inventory_supply(self, request, response, **kw):
        """Returns information about the availability of a seller's
           inventory.
        """
        return self._post_request(request, kw, response)

    @requires(['NextToken'])
    @api_action('Inventory', 30, 0.5)
    def list_inventory_supply_by_next_token(self, request, response, **kw):
        """Returns the next page of information about the availability
           of a seller's inventory using the NextToken parameter.
        """
        return self._post_request(request, kw, response)

    @api_action('Inventory', 2, 300, 'GetServiceStatus')
    def get_inventory_service_status(self, request, response, **kw):
        """Returns the operational status of the Fulfillment Inventory
           API section.
        """
        return self._post_request(request, kw, response)

    @requires(['PackageNumber'])
    @api_action('Outbound', 30, 0.5)
    def get_package_tracking_details(self, request, response, **kw):
        """Returns delivery tracking information for a package in
           an outbound shipment for a Multi-Channel Fulfillment order.
        """
        return self._post_request(request, kw, response)

    @requires(['Address', 'Items'])
    @structured_objects('Address', 'Items')
    @api_action('Outbound', 30, 0.5)
    def get_fulfillment_preview(self, request, response, **kw):
        """Returns a list of fulfillment order previews based on items
           and shipping speed categories that you specify.
        """
        return self._post_request(request, kw, response)

    @requires(['SellerFulfillmentOrderId', 'DisplayableOrderId',
               'ShippingSpeedCategory',    'DisplayableOrderDateTime',
               'DestinationAddress',       'DisplayableOrderComment',
               'Items'])
    @structured_objects('DestinationAddress', 'Items')
    @api_action('Outbound', 30, 0.5)
    def create_fulfillment_order(self, request, response, **kw):
        """Requests that Amazon ship items from the seller's inventory
           to a destination address.
        """
        return self._post_request(request, kw, response)

    @requires(['SellerFulfillmentOrderId'])
    @api_action('Outbound', 30, 0.5)
    def get_fulfillment_order(self, request, response, **kw):
        """Returns a fulfillment order based on a specified
           SellerFulfillmentOrderId.
        """
        return self._post_request(request, kw, response)

    @api_action('Outbound', 30, 0.5)
    def list_all_fulfillment_orders(self, request, response, **kw):
        """Returns a list of fulfillment orders fulfilled after (or
           at) a specified date or by fulfillment method.
        """
        return self._post_request(request, kw, response)

    @requires(['NextToken'])
    @api_action('Outbound', 30, 0.5)
    def list_all_fulfillment_orders_by_next_token(self, request, response, **kw):
        """Returns the next page of inbound shipment items using the
           NextToken parameter.
        """
        return self._post_request(request, kw, response)

    @requires(['SellerFulfillmentOrderId'])
    @api_action('Outbound', 30, 0.5)
    def cancel_fulfillment_order(self, request, response, **kw):
        """Requests that Amazon stop attempting to fulfill an existing
           fulfillment order.
        """
        return self._post_request(request, kw, response)

    @api_action('Outbound', 2, 300, 'GetServiceStatus')
    def get_outbound_service_status(self, request, response, **kw):
        """Returns the operational status of the Fulfillment Outbound
           API section.
        """
        return self._post_request(request, kw, response)

    @requires(['CreatedAfter'], ['LastUpdatedAfter'])
    @requires(['MarketplaceId'])
    @exclusive(['CreatedAfter'], ['LastUpdatedAfter'])
    @dependent('CreatedBefore', ['CreatedAfter'])
    @exclusive(['LastUpdatedAfter'], ['BuyerEmail'], ['SellerOrderId'])
    @dependent('LastUpdatedBefore', ['LastUpdatedAfter'])
    @exclusive(['CreatedAfter'], ['LastUpdatedBefore'])
    @structured_objects('OrderTotal', 'ShippingAddress',
                        'PaymentExecutionDetail')
    @structured_lists('MarketplaceId.Id', 'OrderStatus.Status',
                      'FulfillmentChannel.Channel', 'PaymentMethod.')
    @api_action('Orders', 6, 60)
    def list_orders(self, request, response, **kw):
        """Returns a list of orders created or updated during a time
           frame that you specify.
        """
        toggle = set(('FulfillmentChannel.Channel.1',
                      'OrderStatus.Status.1', 'PaymentMethod.1',
                      'LastUpdatedAfter', 'LastUpdatedBefore'))
        for do, dont in {
            'BuyerEmail': toggle.union(['SellerOrderId']),
            'SellerOrderId': toggle.union(['BuyerEmail']),
        }.items():
            if do in kw and any(i in dont for i in kw):
                message = "Don't include {0} when specifying " \
                          "{1}".format(' or '.join(dont), do)
                raise AssertionError(message)
        return self._post_request(request, kw, response)

    @requires(['NextToken'])
    @api_action('Orders', 6, 60)
    def list_orders_by_next_token(self, request, response, **kw):
        """Returns the next page of orders using the NextToken value
           that was returned by your previous request to either
           ListOrders or ListOrdersByNextToken.
        """
        return self._post_request(request, kw, response)

    @requires(['AmazonOrderId'])
    @structured_lists('AmazonOrderId.Id')
    @api_action('Orders', 6, 60)
    def get_order(self, request, response, **kw):
        """Returns an order for each AmazonOrderId that you specify.
        """
        return self._post_request(request, kw, response)

    @requires(['AmazonOrderId'])
    @api_action('Orders', 30, 2)
    def list_order_items(self, request, response, **kw):
        """Returns order item information for an AmazonOrderId that
           you specify.
        """
        return self._post_request(request, kw, response)

    @requires(['NextToken'])
    @api_action('Orders', 30, 2)
    def list_order_items_by_next_token(self, request, response, **kw):
        """Returns the next page of order items using the NextToken
           value that was returned by your previous request to either
           ListOrderItems or ListOrderItemsByNextToken.
        """
        return self._post_request(request, kw, response)

    @api_action('Orders', 2, 300, 'GetServiceStatus')
    def get_orders_service_status(self, request, response, **kw):
        """Returns the operational status of the Orders API section.
        """
        return self._post_request(request, kw, response)

    @requires(['MarketplaceId', 'Query'])
    @api_action('Products', 20, 20)
    def list_matching_products(self, request, response, **kw):
        """Returns a list of products and their attributes, ordered
           by relevancy, based on a search query that you specify.
        """
        return self._post_request(request, kw, response)

    @requires(['MarketplaceId', 'ASINList'])
    @structured_lists('ASINList.ASIN')
    @api_action('Products', 20, 20)
    def get_matching_product(self, request, response, **kw):
        """Returns a list of products and their attributes, based on
           a list of ASIN values that you specify.
        """
        return self._post_request(request, kw, response)

    @requires(['MarketplaceId', 'IdType', 'IdList'])
    @structured_lists('IdList.Id')
    @api_action('Products', 20, 20)
    def get_matching_product_for_id(self, request, response, **kw):
        """Returns a list of products and their attributes, based on
           a list of Product IDs that you specify.
        """
        return self._post_request(request, kw, response)

    @requires(['MarketplaceId', 'SellerSKUList'])
    @structured_lists('SellerSKUList.SellerSKU')
    @api_action('Products', 20, 10, 'GetCompetitivePricingForSKU')
    def get_competitive_pricing_for_sku(self, request, response, **kw):
        """Returns the current competitive pricing of a product,
           based on the SellerSKUs and MarketplaceId that you specify.
        """
        return self._post_request(request, kw, response)

    @requires(['MarketplaceId', 'ASINList'])
    @structured_lists('ASINList.ASIN')
    @api_action('Products', 20, 10, 'GetCompetitivePricingForASIN')
    def get_competitive_pricing_for_asin(self, request, response, **kw):
        """Returns the current competitive pricing of a product,
           based on the ASINs and MarketplaceId that you specify.
        """
        return self._post_request(request, kw, response)

    @requires(['MarketplaceId', 'SellerSKUList'])
    @structured_lists('SellerSKUList.SellerSKU')
    @api_action('Products', 20, 5, 'GetLowestOfferListingsForSKU')
    def get_lowest_offer_listings_for_sku(self, request, response, **kw):
        """Returns the lowest price offer listings for a specific
           product by item condition and SellerSKUs.
        """
        return self._post_request(request, kw, response)

    @requires(['MarketplaceId', 'ASINList'])
    @structured_lists('ASINList.ASIN')
    @api_action('Products', 20, 5, 'GetLowestOfferListingsForASIN')
    def get_lowest_offer_listings_for_asin(self, request, response, **kw):
        """Returns the lowest price offer listings for a specific
           product by item condition and ASINs.
        """
        return self._post_request(request, kw, response)

    @requires(['MarketplaceId', 'SellerSKU'])
    @api_action('Products', 20, 20, 'GetProductCategoriesForSKU')
    def get_product_categories_for_sku(self, request, response, **kw):
        """Returns the product categories that a SellerSKU belongs to.
        """
        return self._post_request(request, kw, response)

    @requires(['MarketplaceId', 'ASIN'])
    @api_action('Products', 20, 20, 'GetProductCategoriesForASIN')
    def get_product_categories_for_asin(self, request, response, **kw):
        """Returns the product categories that an ASIN belongs to.
        """
        return self._post_request(request, kw, response)

    @api_action('Products', 2, 300, 'GetServiceStatus')
    def get_products_service_status(self, request, response, **kw):
        """Returns the operational status of the Products API section.
        """
<<<<<<< HEAD
        return self.post_request(path, kw, response)
    
    @requires(['MarketplaceId', 'SellerSKUList'])
    @structured_lists('SellerSKUList.SellerSKU')
    @api_action('Products', 20, 10, 'GetMyPriceForSKU')
    def get_my_price_for_sku(self, path, response, **kw):
        """Returns pricing information for your own offer listings, based on SellerSKU.
        """
        return self.post_request(path, kw, response)
    
    @requires(['MarketplaceId', 'ASINList'])
    @structured_lists('ASINList.ASIN')
    @api_action('Products', 20, 10, 'GetMyPriceForASIN')
    def get_my_price_for_asin(self, path, response, **kw):
        """Returns pricing information for your own offer listings, based on ASIN.
        """
        return self.post_request(path, kw, response)
=======
        return self._post_request(request, kw, response)

    @requires(['MarketplaceId', 'SellerSKUList'])
    @structured_lists('SellerSKUList.SellerSKU')
    @api_action('Products', 20, 10, 'GetMyPriceForSKU')
    def get_my_price_for_sku(self, request, response, **kw):
        """Returns pricing information for your own offer listings, based on SellerSKU.
        """
        return self._post_request(request, kw, response)

    @requires(['MarketplaceId', 'ASINList'])
    @structured_lists('ASINList.ASIN')
    @api_action('Products', 20, 10, 'GetMyPriceForASIN')
    def get_my_price_for_asin(self, request, response, **kw):
        """Returns pricing information for your own offer listings, based on ASIN.
        """
        return self._post_request(request, kw, response)
>>>>>>> 91ba037e

    @api_action('Sellers', 15, 60)
    def list_marketplace_participations(self, request, response, **kw):
        """Returns a list of marketplaces that the seller submitting
           the request can sell in, and a list of participations that
           include seller-specific information in that marketplace.
        """
        return self._post_request(request, kw, response)

    @requires(['NextToken'])
    @api_action('Sellers', 15, 60)
    def list_marketplace_participations_by_next_token(self, request, response,
                                                      **kw):
        """Returns the next page of marketplaces and participations
           using the NextToken value that was returned by your
           previous request to either ListMarketplaceParticipations
           or ListMarketplaceParticipationsByNextToken.
        """
        return self._post_request(request, kw, response)

    @requires(['MarketplaceId'])
    @api_action('Recommendations', 5, 2)
    def get_last_updated_time_for_recommendations(self, request, response,
                                                  **kw):
        """Checks whether there are active recommendations for each category
           for the given marketplace, and if there are, returns the time when
           recommendations were last updated for each category.
        """
        return self._post_request(request, kw, response)

    @requires(['MarketplaceId'])
    @structured_lists('CategoryQueryList.CategoryQuery')
    @api_action('Recommendations', 5, 2)
    def list_recommendations(self, request, response, **kw):
        """Returns your active recommendations for a specific category or for
           all categories for a specific marketplace.
        """
        return self._post_request(request, kw, response)

    @requires(['NextToken'])
    @api_action('Recommendations', 5, 2)
    def list_recommendations_by_next_token(self, request, response, **kw):
        """Returns the next page of recommendations using the NextToken
           parameter.
        """
        return self._post_request(request, kw, response)

    @api_action('Recommendations', 2, 300, 'GetServiceStatus')
    def get_recommendations_service_status(self, request, response, **kw):
        """Returns the operational status of the Recommendations API section.
        """
        return self._post_request(request, kw, response)

    @api_action('CustomerInfo', 15, 12)
    def list_customers(self, request, response, **kw):
        """Returns a list of customer accounts based on search criteria that
           you specify.
        """
        return self._post_request(request, kw, response)

    @requires(['NextToken'])
    @api_action('CustomerInfo', 50, 3)
    def list_customers_by_next_token(self, request, response, **kw):
        """Returns the next page of customers using the NextToken parameter.
        """
        return self._post_request(request, kw, response)

    @requires(['CustomerIdList'])
    @structured_lists('CustomerIdList.CustomerId')
    @api_action('CustomerInfo', 15, 12)
    def get_customers_for_customer_id(self, request, response, **kw):
        """Returns a list of customer accounts based on search criteria that
           you specify.
        """
        return self._post_request(request, kw, response)

    @api_action('CustomerInfo', 2, 300, 'GetServiceStatus')
    def get_customerinfo_service_status(self, request, response, **kw):
        """Returns the operational status of the Customer Information API
           section.
        """
        return self._post_request(request, kw, response)

    @requires(['DateRangeStart'])
    @api_action('CartInfo', 15, 12)
    def list_carts(self, request, response, **kw):
        """Returns a list of shopping carts in your Webstore that were last
           updated during the time range that you specify.
        """
        return self._post_request(request, kw, response)

    @requires(['NextToken'])
    @api_action('CartInfo', 50, 3)
    def list_carts_by_next_token(self, request, response, **kw):
        """Returns the next page of shopping carts using the NextToken
           parameter.
        """
        return self._post_request(request, kw, response)

    @requires(['CartIdList'])
    @structured_lists('CartIdList.CartId')
    @api_action('CartInfo', 15, 12)
    def get_carts(self, request, response, **kw):
        """Returns shopping carts based on the CartId values that you specify.
        """
        return self._post_request(request, kw, response)

    @api_action('CartInfo', 2, 300, 'GetServiceStatus')
    def get_cartinfo_service_status(self, request, response, **kw):
        """Returns the operational status of the Cart Information API section.
        """
        return self._post_request(request, kw, response)

    @requires(['MarketplaceId', 'Destination'])
    @structured_objects('Destination', members=True)
    @api_action('Subscriptions', 25, 0.5)
    def register_destination(self, request, response, **kw):
        """Specifies a new destination where you want to receive notifications.
        """
        return self._post_request(request, kw, response)

    @requires(['MarketplaceId', 'Destination'])
    @structured_objects('Destination', members=True)
    @api_action('Subscriptions', 25, 0.5)
    def deregister_destination(self, request, response, **kw):
        """Removes an existing destination from the list of registered
           destinations.
        """
        return self._post_request(request, kw, response)

    @requires(['MarketplaceId'])
    @api_action('Subscriptions', 25, 0.5)
    def list_registered_destinations(self, request, response, **kw):
        """Lists all current destinations that you have registered.
        """
        return self._post_request(request, kw, response)

    @requires(['MarketplaceId', 'Destination'])
    @structured_objects('Destination', members=True)
    @api_action('Subscriptions', 25, 0.5)
    def send_test_notification_to_destination(self, request, response, **kw):
        """Sends a test notification to an existing destination.
        """
        return self._post_request(request, kw, response)

    @requires(['MarketplaceId', 'Subscription'])
    @structured_objects('Subscription', members=True)
    @api_action('Subscriptions', 25, 0.5)
    def create_subscription(self, request, response, **kw):
        """Creates a new subscription for the specified notification type
           and destination.
        """
        return self._post_request(request, kw, response)

    @requires(['MarketplaceId', 'NotificationType', 'Destination'])
    @structured_objects('Destination', members=True)
    @api_action('Subscriptions', 25, 0.5)
    def get_subscription(self, request, response, **kw):
        """Gets the subscription for the specified notification type and
           destination.
        """
        return self._post_request(request, kw, response)

    @requires(['MarketplaceId', 'NotificationType', 'Destination'])
    @structured_objects('Destination', members=True)
    @api_action('Subscriptions', 25, 0.5)
    def delete_subscription(self, request, response, **kw):
        """Deletes the subscription for the specified notification type and
           destination.
        """
        return self._post_request(request, kw, response)

    @requires(['MarketplaceId'])
    @api_action('Subscriptions', 25, 0.5)
    def list_subscriptions(self, request, response, **kw):
        """Returns a list of all your current subscriptions.
        """
        return self._post_request(request, kw, response)

    @requires(['MarketplaceId', 'Subscription'])
    @structured_objects('Subscription', members=True)
    @api_action('Subscriptions', 25, 0.5)
    def update_subscription(self, request, response, **kw):
        """Updates the subscription for the specified notification type and
           destination.
        """
        return self._post_request(request, kw, response)

    @api_action('Subscriptions', 2, 300, 'GetServiceStatus')
    def get_subscriptions_service_status(self, request, response, **kw):
        """Returns the operational status of the Subscriptions API section.
        """
        return self._post_request(request, kw, response)

    @requires(['AmazonOrderReferenceId', 'OrderReferenceAttributes'])
    @structured_objects('OrderReferenceAttributes')
    @api_action('OffAmazonPayments', 10, 1)
    def set_order_reference_details(self, request, response, **kw):
        """Sets order reference details such as the order total and a
           description for the order.
        """
        return self._post_request(request, kw, response)

    @requires(['AmazonOrderReferenceId'])
    @api_action('OffAmazonPayments', 20, 2)
    def get_order_reference_details(self, request, response, **kw):
        """Returns details about the Order Reference object and its current
           state.
        """
        return self._post_request(request, kw, response)

    @requires(['AmazonOrderReferenceId'])
    @api_action('OffAmazonPayments', 10, 1)
    def confirm_order_reference(self, request, response, **kw):
        """Confirms that the order reference is free of constraints and all
           required information has been set on the order reference.
        """
        return self._post_request(request, kw, response)

    @requires(['AmazonOrderReferenceId'])
    @api_action('OffAmazonPayments', 10, 1)
    def cancel_order_reference(self, request, response, **kw):
        """Cancel an order reference; all authorizations associated with
           this order reference are also closed.
        """
        return self._post_request(request, kw, response)

    @requires(['AmazonOrderReferenceId'])
    @api_action('OffAmazonPayments', 10, 1)
    def close_order_reference(self, request, response, **kw):
        """Confirms that an order reference has been fulfilled (fully
           or partially) and that you do not expect to create any new
           authorizations on this order reference.
        """
        return self._post_request(request, kw, response)

    @requires(['AmazonOrderReferenceId', 'AuthorizationReferenceId',
               'AuthorizationAmount'])
    @structured_objects('AuthorizationAmount')
    @api_action('OffAmazonPayments', 10, 1)
    def authorize(self, request, response, **kw):
        """Reserves a specified amount against the payment method(s) stored in
           the order reference.
        """
        return self._post_request(request, kw, response)

    @requires(['AmazonAuthorizationId'])
    @api_action('OffAmazonPayments', 20, 2)
    def get_authorization_details(self, request, response, **kw):
        """Returns the status of a particular authorization and the total
           amount captured on the authorization.
        """
        return self._post_request(request, kw, response)

    @requires(['AmazonAuthorizationId', 'CaptureReferenceId', 'CaptureAmount'])
    @structured_objects('CaptureAmount')
    @api_action('OffAmazonPayments', 10, 1)
    def capture(self, request, response, **kw):
        """Captures funds from an authorized payment instrument.
        """
        return self._post_request(request, kw, response)

    @requires(['AmazonCaptureId'])
    @api_action('OffAmazonPayments', 20, 2)
    def get_capture_details(self, request, response, **kw):
        """Returns the status of a particular capture and the total amount
           refunded on the capture.
        """
        return self._post_request(request, kw, response)

    @requires(['AmazonAuthorizationId'])
    @api_action('OffAmazonPayments', 10, 1)
    def close_authorization(self, request, response, **kw):
        """Closes an authorization.
        """
        return self._post_request(request, kw, response)

    @requires(['AmazonCaptureId', 'RefundReferenceId', 'RefundAmount'])
    @structured_objects('RefundAmount')
    @api_action('OffAmazonPayments', 10, 1)
    def refund(self, request, response, **kw):
        """Refunds a previously captured amount.
        """
        return self._post_request(request, kw, response)

    @requires(['AmazonRefundId'])
    @api_action('OffAmazonPayments', 20, 2)
    def get_refund_details(self, request, response, **kw):
        """Returns the status of a particular refund.
        """
        return self._post_request(request, kw, response)

    @api_action('OffAmazonPayments', 2, 300, 'GetServiceStatus')
    def get_offamazonpayments_service_status(self, request, response, **kw):
        """Returns the operational status of the Off-Amazon Payments API
           section.
        """
        return self._post_request(request, kw, response)<|MERGE_RESOLUTION|>--- conflicted
+++ resolved
@@ -851,25 +851,6 @@
     def get_products_service_status(self, request, response, **kw):
         """Returns the operational status of the Products API section.
         """
-<<<<<<< HEAD
-        return self.post_request(path, kw, response)
-    
-    @requires(['MarketplaceId', 'SellerSKUList'])
-    @structured_lists('SellerSKUList.SellerSKU')
-    @api_action('Products', 20, 10, 'GetMyPriceForSKU')
-    def get_my_price_for_sku(self, path, response, **kw):
-        """Returns pricing information for your own offer listings, based on SellerSKU.
-        """
-        return self.post_request(path, kw, response)
-    
-    @requires(['MarketplaceId', 'ASINList'])
-    @structured_lists('ASINList.ASIN')
-    @api_action('Products', 20, 10, 'GetMyPriceForASIN')
-    def get_my_price_for_asin(self, path, response, **kw):
-        """Returns pricing information for your own offer listings, based on ASIN.
-        """
-        return self.post_request(path, kw, response)
-=======
         return self._post_request(request, kw, response)
 
     @requires(['MarketplaceId', 'SellerSKUList'])
@@ -887,7 +868,6 @@
         """Returns pricing information for your own offer listings, based on ASIN.
         """
         return self._post_request(request, kw, response)
->>>>>>> 91ba037e
 
     @api_action('Sellers', 15, 60)
     def list_marketplace_participations(self, request, response, **kw):
