--- conflicted
+++ resolved
@@ -1,11 +1,7 @@
 ####
 boto
 ####
-<<<<<<< HEAD
-boto 2.38.1
-=======
 boto 2.39.0
->>>>>>> 5785d978
 
 Released: 9-Apr-2015
 
