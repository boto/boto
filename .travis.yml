--- conflicted
+++ resolved
@@ -1,57 +1,11 @@
 language: python
-<<<<<<< HEAD
 python:
-  - "2.6"
   - "2.7"
-  - "3.3"
-  - "3.4"
   - "3.5"
   - "3.6"
+  - "3.7"
+  - "3.8"
   - "pypy"
-matrix:
-  include:
-    - python: "3.7"
-      dist: xenial    # required for Python 3.7 (travis-ci/travis-ci#9069)
-      sudo: required  # required for Python 3.7 (travis-ci/travis-ci#9069)
-=======
-
-# Some versions of python only work on certain platforms. Specifying the distribution
-# to ensure the version of python will run without issue.
-matrix:
-  include:
-    # Trusty Tests
-    - os: linux
-      dist: trusty
-      python: "pypy"
-    - os: linux
-      dist: trusty
-      python: "2.6"
-    - os: linux
-      dist: trusty
-      python: "3.3"
-    - os: linux
-      dist: trusty
-      python: "3.4"
-    # Xenial Tests
-    - os: linux
-      dist: xenial
-      python: "2.7"
-    - os: linux
-      dist: xenial
-      python: "3.5"
-    - os: linux
-      dist: xenial
-      python: "3.6"
-    - os: linux
-      dist: xenial
-      python: "3.7"
-    - os: linux
-      dist: xenial
-      python: "pypy3.5"
-  allow_failures:
-    - python: "3.7"
-
->>>>>>> 91ba037e
 env:
   - BOTO_CONFIG=/tmp/nowhere
 
