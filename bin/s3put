--- conflicted
+++ resolved
@@ -161,16 +161,11 @@
     def _upload(retries_left=amount_of_retries):
         try:
             if debug == 1:
-<<<<<<< HEAD
-                print 'Start uploading part #%d ...' % part_num
+                print('Start uploading part #%d ...' % part_num)
             prov = None
             if iam_role:
                 prov = RoleProvider(iam_role, access_key=aws_key, secret_key=aws_secret)
             conn = S3Connection(aws_key, aws_secret, provider=prov or DEFAULT_PROVIDER)
-=======
-                print('Start uploading part #%d ...' % part_num)
-            conn = S3Connection(aws_key, aws_secret)
->>>>>>> cb8aeec9
             conn.debug = debug
             bucket = conn.get_bucket(bucketname)
             for mp in bucket.get_all_multipart_uploads():
