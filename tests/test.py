#!/usr/bin/env python
# Copyright (c) 2006-2011 Mitch Garnaat http://garnaat.org/
#
# Permission is hereby granted, free of charge, to any person obtaining a
# copy of this software and associated documentation files (the
# "Software"), to deal in the Software without restriction, including
# without limitation the rights to use, copy, modify, merge, publish, dis-
# tribute, sublicense, and/or sell copies of the Software, and to permit
# persons to whom the Software is furnished to do so, subject to the fol-
# lowing conditions:
#
# The above copyright notice and this permission notice shall be included
# in all copies or substantial portions of the Software.
#
# THE SOFTWARE IS PROVIDED "AS IS", WITHOUT WARRANTY OF ANY KIND, EXPRESS
# OR IMPLIED, INCLUDING BUT NOT LIMITED TO THE WARRANTIES OF MERCHANTABIL-
# ITY, FITNESS FOR A PARTICULAR PURPOSE AND NONINFRINGEMENT. IN NO EVENT
# SHALL THE AUTHOR BE LIABLE FOR ANY CLAIM, DAMAGES OR OTHER LIABILITY,
# WHETHER IN AN ACTION OF CONTRACT, TORT OR OTHERWISE, ARISING FROM,
# OUT OF OR IN CONNECTION WITH THE SOFTWARE OR THE USE OR OTHER DEALINGS
# IN THE SOFTWARE.
from __future__ import print_function

import argparse
import os
import sys

from nose.core import run


# This is a whitelist of unit tests that support Python 3.
# When porting a new module to Python 3, please update this
# list so that its tests will run by default. See the
# `default` target below for more information.
# We use this instead of test attributes/tags because in
# order to filter on tags nose must load each test - many
# will fail to import with Python 3.
PY3_WHITELIST = (
    'tests/unit/auth',
    'tests/unit/beanstalk',
    'tests/unit/cloudtrail',
    'tests/unit/directconnect',
    'tests/unit/elasticache',
<<<<<<< HEAD
    'tests/unit/glacier',
=======
    'tests/unit/ec2/elb',
>>>>>>> 2880f913
    'tests/unit/manage',
    'tests/unit/provider',
    'tests/unit/rds2',
    'tests/unit/s3',
    'tests/unit/ses',
    'tests/unit/sqs',
    'tests/unit/sts',
    'tests/unit/swf',
    'tests/unit/utils',
    'tests/unit/test_connection.py',
    'tests/unit/test_exception.py',
    'tests/unit/test_regioninfo.py',
)

def main(whitelist=[]):
    description = ("Runs boto unit and/or integration tests. "
                   "Arguments will be passed on to nosetests. "
                   "See nosetests --help for more information.")
    parser = argparse.ArgumentParser(description=description)
    parser.add_argument('-t', '--service-tests', action="append", default=[],
                        help="Run tests for a given service.  This will "
                        "run any test tagged with the specified value, "
                        "e.g -t s3 -t ec2")
    known_args, remaining_args = parser.parse_known_args()
    attribute_args = []
    for service_attribute in known_args.service_tests:
        attribute_args.extend(['-a', '!notdefault,' +service_attribute])
    if not attribute_args:
        # If the user did not specify any filtering criteria, we at least
        # will filter out any test tagged 'notdefault'.
        attribute_args = ['-a', '!notdefault']

    # Set default tests used by e.g. tox. For Py2 this means all unit
    # tests, while for Py3 it's just whitelisted ones.
    if 'default' in remaining_args:
        # Run from the base project directory
        os.chdir(os.path.dirname(os.path.dirname(os.path.abspath(__file__))))

        for i, arg in enumerate(remaining_args):
            if arg == 'default':
                if sys.version_info[0] == 3:
                    del remaining_args[i]
                    remaining_args += PY3_WHITELIST
                else:
                    remaining_args[i] = 'tests/unit'

    all_args = [__file__] + attribute_args + remaining_args
    print("nose command:", ' '.join(all_args))
    if run(argv=all_args):
        # run will return True is all the tests pass.  We want
        # this to equal a 0 rc
        return 0
    else:
        return 1


if __name__ == "__main__":
    sys.exit(main())<|MERGE_RESOLUTION|>--- conflicted
+++ resolved
@@ -41,11 +41,8 @@
     'tests/unit/cloudtrail',
     'tests/unit/directconnect',
     'tests/unit/elasticache',
-<<<<<<< HEAD
     'tests/unit/glacier',
-=======
     'tests/unit/ec2/elb',
->>>>>>> 2880f913
     'tests/unit/manage',
     'tests/unit/provider',
     'tests/unit/rds2',
