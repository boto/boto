--- conflicted
+++ resolved
@@ -145,7 +145,6 @@
         tags = rs[0].tags
         self.assertEqual(tags, {u'key0': u'value0', u'key1': u'value1'})
 
-<<<<<<< HEAD
     def test_event_creation_time_with_millis(self):
         millis_xml = SAMPLE_XML.replace(
           "<CreationTime>2013-01-10T05:04:56Z</CreationTime>",
@@ -218,7 +217,7 @@
             timestamp_2,
             datetime.datetime(2011, 6, 21, 20, 25, 57, 875643)
         )
-=======
+
     def test_disable_rollback_false(self):
         # SAMPLE_XML defines DisableRollback=="false"
         rs = boto.resultset.ResultSet([('member', boto.cloudformation.stack.Stack)])
@@ -251,7 +250,7 @@
         xml.sax.parseString(sample_xml_upper, h)
         disable_rollback = rs[0].disable_rollback
         self.assertTrue(disable_rollback)
->>>>>>> 60758423
+
 
 if __name__ == '__main__':
     unittest.main()