--- conflicted
+++ resolved
@@ -5,9 +5,6 @@
 from boto.cloudsearch.domain import Domain
 from boto.cloudsearch.layer1 import Layer1
 
-<<<<<<< HEAD
-import json
-
 
 class TestCloudSearchConnectionProviderOverride(MockServiceProviderTestCase):
     connection_class = Layer1
@@ -16,8 +13,6 @@
         self.assert_alt_provider_used()
 
 
-=======
->>>>>>> cb8aeec9
 class TestCloudSearchCreateDomain(AWSMockServiceTestCase):
     connection_class = Layer1
 
