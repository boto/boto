--- conflicted
+++ resolved
@@ -31,9 +31,10 @@
 from boto.route53.zone import Zone
 
 from nose.plugins.attrib import attr
-<<<<<<< HEAD
 from tests.unit import unittest
 from tests.unit import AWSMockServiceTestCase, MockServiceProviderTestCase
+from boto.compat import six
+urllib = six.moves.urllib
 
 @attr(route53=True)
 class TestRoute53ConnectionProviderOverride(MockServiceProviderTestCase):
@@ -41,12 +42,6 @@
 
     def test_provider_override(self):
         self.assert_alt_provider_used()
-=======
-from tests.unit import AWSMockServiceTestCase
-from boto.compat import six
-urllib = six.moves.urllib
-
->>>>>>> cb8aeec9
 
 @attr(route53=True)
 class TestRoute53Connection(AWSMockServiceTestCase):
