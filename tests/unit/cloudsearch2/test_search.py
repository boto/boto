#!/usr/bin env python

from tests.compat import mock, unittest
from httpretty import HTTPretty

import json

from boto.cloudsearch2.search import SearchConnection, SearchServiceException
from boto.compat import six, map

HOSTNAME = "search-demo-userdomain.us-east-1.cloudsearch.amazonaws.com"
FULL_URL = 'http://%s/2013-01-01/search' % HOSTNAME


class CloudSearchSearchBaseTest(unittest.TestCase):

    hits = [
        {
            'id': '12341',
            'fields': {
                'title': 'Document 1',
                'rank': 1
            }
        },
        {
            'id': '12342',
            'fields': {
                'title': 'Document 2',
                'rank': 2
            }
        },
        {
            'id': '12343',
            'fields': {
                'title': 'Document 3',
                'rank': 3
            }
        },
        {
            'id': '12344',
            'fields': {
                'title': 'Document 4',
                'rank': 4
            }
        },
        {
            'id': '12345',
            'fields': {
                'title': 'Document 5',
                'rank': 5
            }
        },
        {
            'id': '12346',
            'fields': {
                'title': 'Document 6',
                'rank': 6
            }
        },
        {
            'id': '12347',
            'fields': {
                'title': 'Document 7',
                'rank': 7
            }
        },
    ]

    content_type = "text/xml"
    response_status = 200

    def get_args(self, requestline):
        (_, request, _) = requestline.split(b" ")
        (_, request) = request.split(b"?", 1)
        args = six.moves.urllib.parse.parse_qs(request)
        return args

    def setUp(self):
        HTTPretty.enable()
        body = self.response

        if not isinstance(body, bytes):
            body = json.dumps(body).encode('utf-8')

        HTTPretty.register_uri(HTTPretty.GET, FULL_URL,
                               body=body,
                               content_type=self.content_type,
                               status=self.response_status)

    def tearDown(self):
        HTTPretty.disable()


class CloudSearchSearchTest(CloudSearchSearchBaseTest):
    response = {
        'rank': '-text_relevance',
        'match-expr': "Test",
        'hits': {
            'found': 30,
            'start': 0,
            'hit': CloudSearchSearchBaseTest.hits
        },
        'status': {
            'rid': 'b7c167f6c2da6d93531b9a7b314ad030b3a74803b4b7797edb905ba5a6a08',
            'time-ms': 2,
            'cpu-time-ms': 0
        }

    }

    def test_cloudsearch_qsearch(self):
        search = SearchConnection(endpoint=HOSTNAME)

        search.search(q='Test', options='TestOptions')

        args = self.get_args(HTTPretty.last_request.raw_requestline)

<<<<<<< HEAD
        self.assertEqual(args['q'], ["Test"])
        self.assertEqual(args['q.options'], ["TestOptions"])
        self.assertEqual(args['start'], ["0"])
        self.assertEqual(args['size'], ["10"])

=======
        self.assertEqual(args[b'q'], [b"Test"])
        self.assertEqual(args[b'start'], [b"0"])
        self.assertEqual(args[b'size'], [b"10"])
>>>>>>> 75519b55

    def test_cloudsearch_search_details(self):
        search = SearchConnection(endpoint=HOSTNAME)

        search.search(q='Test', size=50, start=20)

        args = self.get_args(HTTPretty.last_request.raw_requestline)

        self.assertEqual(args[b'q'], [b"Test"])
        self.assertEqual(args[b'size'], [b"50"])
        self.assertEqual(args[b'start'], [b"20"])

    def test_cloudsearch_facet_constraint_single(self):
        search = SearchConnection(endpoint=HOSTNAME)

        search.search(
            q='Test',
            facet={'author': "'John Smith','Mark Smith'"})

        args = self.get_args(HTTPretty.last_request.raw_requestline)

        self.assertEqual(args[b'facet.author'],
                         [b"'John Smith','Mark Smith'"])

    def test_cloudsearch_facet_constraint_multiple(self):
        search = SearchConnection(endpoint=HOSTNAME)

        search.search(
            q='Test',
            facet={'author': "'John Smith','Mark Smith'",
                   'category': "'News','Reviews'"})

        args = self.get_args(HTTPretty.last_request.raw_requestline)

        self.assertEqual(args[b'facet.author'],
                         [b"'John Smith','Mark Smith'"])
        self.assertEqual(args[b'facet.category'],
                         [b"'News','Reviews'"])

    def test_cloudsearch_facet_sort_single(self):
        search = SearchConnection(endpoint=HOSTNAME)

        search.search(q='Test', facet={'author': {'sort': 'alpha'}})

        args = self.get_args(HTTPretty.last_request.raw_requestline)

        print(args)

        self.assertEqual(args[b'facet.author'], [b'{"sort": "alpha"}'])

    def test_cloudsearch_facet_sort_multiple(self):
        search = SearchConnection(endpoint=HOSTNAME)

        search.search(q='Test', facet={'author': {'sort': 'alpha'},
                                       'cat': {'sort': 'count'}})

        args = self.get_args(HTTPretty.last_request.raw_requestline)

        self.assertEqual(args[b'facet.author'], [b'{"sort": "alpha"}'])
        self.assertEqual(args[b'facet.cat'], [b'{"sort": "count"}'])

    def test_cloudsearch_result_fields_single(self):
        search = SearchConnection(endpoint=HOSTNAME)

        search.search(q='Test', return_fields=['author'])

        args = self.get_args(HTTPretty.last_request.raw_requestline)

        self.assertEqual(args[b'return'], [b'author'])

    def test_cloudsearch_result_fields_multiple(self):
        search = SearchConnection(endpoint=HOSTNAME)

        search.search(q='Test', return_fields=['author', 'title'])

        args = self.get_args(HTTPretty.last_request.raw_requestline)

        self.assertEqual(args[b'return'], [b'author,title'])

    def test_cloudsearch_results_meta(self):
        """Check returned metadata is parsed correctly"""
        search = SearchConnection(endpoint=HOSTNAME)

        results = search.search(q='Test')

        # These rely on the default response which is fed into HTTPretty
        self.assertEqual(results.hits, 30)
        self.assertEqual(results.docs[0]['fields']['rank'], 1)

    def test_cloudsearch_results_info(self):
        """Check num_pages_needed is calculated correctly"""
        search = SearchConnection(endpoint=HOSTNAME)

        results = search.search(q='Test')

        # This relies on the default response which is fed into HTTPretty
        self.assertEqual(results.num_pages_needed, 3.0)

    def test_cloudsearch_results_matched(self):
        """
        Check that information objects are passed back through the API
        correctly.
        """
        search = SearchConnection(endpoint=HOSTNAME)
        query = search.build_query(q='Test')

        results = search(query)

        self.assertEqual(results.search_service, search)
        self.assertEqual(results.query, query)

    def test_cloudsearch_results_hits(self):
        """Check that documents are parsed properly from AWS"""
        search = SearchConnection(endpoint=HOSTNAME)

        results = search.search(q='Test')

        hits = list(map(lambda x: x['id'], results.docs))

        # This relies on the default response which is fed into HTTPretty
        self.assertEqual(
            hits, ["12341", "12342", "12343", "12344",
                   "12345", "12346", "12347"])

    def test_cloudsearch_results_iterator(self):
        """Check the results iterator"""
        search = SearchConnection(endpoint=HOSTNAME)

        results = search.search(q='Test')
        results_correct = iter(["12341", "12342", "12343", "12344",
                                "12345", "12346", "12347"])
        for x in results:
            self.assertEqual(x['id'], next(results_correct))

    def test_cloudsearch_results_internal_consistancy(self):
        """Check the documents length matches the iterator details"""
        search = SearchConnection(endpoint=HOSTNAME)

        results = search.search(q='Test')

        self.assertEqual(len(results), len(results.docs))

    def test_cloudsearch_search_nextpage(self):
        """Check next page query is correct"""
        search = SearchConnection(endpoint=HOSTNAME)
        query1 = search.build_query(q='Test')
        query2 = search.build_query(q='Test')

        results = search(query2)

        self.assertEqual(results.next_page().query.start,
                         query1.start + query1.size)
        self.assertEqual(query1.q, query2.q)


class CloudSearchSearchFacetTest(CloudSearchSearchBaseTest):
    response = {
        'rank': '-text_relevance',
        'match-expr': "Test",
        'hits': {
            'found': 30,
            'start': 0,
            'hit': CloudSearchSearchBaseTest.hits
        },
        'status': {
            'rid': 'b7c167f6c2da6d93531b9a7b314ad030b3a74803b4b7797edb905ba5a6a08',
            'time-ms': 2,
            'cpu-time-ms': 0
        },
        'facets': {
            'tags': {},
            'animals': {'buckets': [{'count': '2', 'value': 'fish'}, {'count': '1', 'value': 'lions'}]},
        }
    }

    def test_cloudsearch_search_facets(self):
        #self.response['facets'] = {'tags': {}}

        search = SearchConnection(endpoint=HOSTNAME)

        results = search.search(q='Test', facet={'tags': {}})

        self.assertTrue('tags' not in results.facets)
        self.assertEqual(results.facets['animals'], {u'lions': u'1', u'fish': u'2'})


class CloudSearchNonJsonTest(CloudSearchSearchBaseTest):
    response = b'<html><body><h1>500 Internal Server Error</h1></body></html>'
    response_status = 500
    content_type = 'text/xml'

    def test_response(self):
        search = SearchConnection(endpoint=HOSTNAME)

        with self.assertRaises(SearchServiceException):
            search.search(q='Test')


class CloudSearchUnauthorizedTest(CloudSearchSearchBaseTest):
    response = b'<html><body><h1>403 Forbidden</h1>foo bar baz</body></html>'
    response_status = 403
    content_type = 'text/html'

    def test_response(self):
        search = SearchConnection(endpoint=HOSTNAME)

        with self.assertRaisesRegexp(SearchServiceException, 'foo bar baz'):
            search.search(q='Test')


class FakeResponse(object):
    status_code = 405
    content = b''


class CloudSearchConnectionTest(unittest.TestCase):
    cloudsearch = True

    def setUp(self):
        super(CloudSearchConnectionTest, self).setUp()
        self.conn = SearchConnection(
            endpoint='test-domain.cloudsearch.amazonaws.com'
        )

    def test_expose_additional_error_info(self):
        mpo = mock.patch.object
        fake = FakeResponse()
        fake.content = b'Nopenopenope'

        # First, in the case of a non-JSON, non-403 error.
        with mpo(self.conn.session, 'get', return_value=fake) as mock_request:
            with self.assertRaises(SearchServiceException) as cm:
                self.conn.search(q='not_gonna_happen')

            self.assertTrue('non-json response' in str(cm.exception))
            self.assertTrue('Nopenopenope' in str(cm.exception))

        # Then with JSON & an 'error' key within.
        fake.content = json.dumps({
            'error': "Something went wrong. Oops."
        }).encode('utf-8')

        with mpo(self.conn.session, 'get', return_value=fake) as mock_request:
            with self.assertRaises(SearchServiceException) as cm:
                self.conn.search(q='no_luck_here')

            self.assertTrue('Unknown error' in str(cm.exception))
            self.assertTrue('went wrong. Oops' in str(cm.exception))<|MERGE_RESOLUTION|>--- conflicted
+++ resolved
@@ -115,17 +115,10 @@
 
         args = self.get_args(HTTPretty.last_request.raw_requestline)
 
-<<<<<<< HEAD
-        self.assertEqual(args['q'], ["Test"])
-        self.assertEqual(args['q.options'], ["TestOptions"])
-        self.assertEqual(args['start'], ["0"])
-        self.assertEqual(args['size'], ["10"])
-
-=======
         self.assertEqual(args[b'q'], [b"Test"])
+        self.assertEqual(args[b'q.options'], [b"TestOptions"])
         self.assertEqual(args[b'start'], [b"0"])
         self.assertEqual(args[b'size'], [b"10"])
->>>>>>> 75519b55
 
     def test_cloudsearch_search_details(self):
         search = SearchConnection(endpoint=HOSTNAME)
